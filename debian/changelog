<<<<<<< HEAD
hw-management (1.mlnx.2.0.0200) unstable; urgency=low
  [ MLNX ]

 -- MellanoxBSP <system-sw-low-level@mellanox.com>  Wed, 13 Aug 2019 10:54:17 +0300

hw-management (1.mlnx.2.0.0188) unstable; urgency=low
=======
hw-management (1.mlnx.2.0.0191) unstable; urgency=low
>>>>>>> 93076e83
  [ MLNX ]

 -- MellanoxBSP <system-sw-low-level@mellanox.com>  Tue, 13 Aug 2019 10:54:17 +0300<|MERGE_RESOLUTION|>--- conflicted
+++ resolved
@@ -1,13 +1,4 @@
-<<<<<<< HEAD
-hw-management (1.mlnx.2.0.0200) unstable; urgency=low
-  [ MLNX ]
-
- -- MellanoxBSP <system-sw-low-level@mellanox.com>  Wed, 13 Aug 2019 10:54:17 +0300
-
-hw-management (1.mlnx.2.0.0188) unstable; urgency=low
-=======
 hw-management (1.mlnx.2.0.0191) unstable; urgency=low
->>>>>>> 93076e83
   [ MLNX ]
 
  -- MellanoxBSP <system-sw-low-level@mellanox.com>  Tue, 13 Aug 2019 10:54:17 +0300