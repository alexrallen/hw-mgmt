<<<<<<< HEAD
hw-management (1.mlnx.7.0000.2302) unstable; urgency=low
  [ MLNX ]

 -- MellanoxBSP <system-sw-low-level@mellanox.com>  Wed, 30 Oct 2019 12:00:10 +0300
=======
hw-management (1.mlnx.7.0000.2308) unstable; urgency=low
  [ MLNX ]

 -- MellanoxBSP <system-sw-low-level@mellanox.com>  Wed, 27 Nov 2019 12:00:10 +0300
>>>>>>> 28d83cdb
<|MERGE_RESOLUTION|>--- conflicted
+++ resolved
@@ -1,11 +1,4 @@
-<<<<<<< HEAD
-hw-management (1.mlnx.7.0000.2302) unstable; urgency=low
-  [ MLNX ]
-
- -- MellanoxBSP <system-sw-low-level@mellanox.com>  Wed, 30 Oct 2019 12:00:10 +0300
-=======
 hw-management (1.mlnx.7.0000.2308) unstable; urgency=low
   [ MLNX ]
 
- -- MellanoxBSP <system-sw-low-level@mellanox.com>  Wed, 27 Nov 2019 12:00:10 +0300
->>>>>>> 28d83cdb
+ -- MellanoxBSP <system-sw-low-level@mellanox.com>  Wed, 27 Nov 2019 12:00:10 +0300