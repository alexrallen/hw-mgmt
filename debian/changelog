<<<<<<< HEAD
hw-management (1.mlnx.7.0010.3343.dni) unstable; urgency=low
  [ MLNX ]

 -- MellanoxBSP <system-sw-low-level@mellanox.com>  Wednesday, 20 October 2021 12:22:00 +0300
=======
hw-management (1.mlnx.7.0020.1100) unstable; urgency=low
  [ MLNX ]

 -- MellanoxBSP <system-sw-low-level@mellanox.com>  Sunday, 10 October 2021 12:22:00 +0300
>>>>>>> 97d838b5
<|MERGE_RESOLUTION|>--- conflicted
+++ resolved
@@ -1,11 +1,4 @@
-<<<<<<< HEAD
 hw-management (1.mlnx.7.0010.3343.dni) unstable; urgency=low
   [ MLNX ]
 
- -- MellanoxBSP <system-sw-low-level@mellanox.com>  Wednesday, 20 October 2021 12:22:00 +0300
-=======
-hw-management (1.mlnx.7.0020.1100) unstable; urgency=low
-  [ MLNX ]
-
- -- MellanoxBSP <system-sw-low-level@mellanox.com>  Sunday, 10 October 2021 12:22:00 +0300
->>>>>>> 97d838b5
+ -- MellanoxBSP <system-sw-low-level@mellanox.com>  Wednesday, 20 October 2021 12:22:00 +0300