<<<<<<< HEAD
hw-management (1.mlnx.7.0000.2000) unstable; urgency=low
  [ MLNX ]

 -- MellanoxBSP <system-sw-low-level@mellanox.com>  Wed, 28 Aug 2019 10:54:17 +0300
=======
hw-management (1.mlnx.7.0000.2300) unstable; urgency=low
  [ MLNX ]

 -- MellanoxBSP <system-sw-low-level@mellanox.com>  Wed, 25 Sep 2019 10:54:17 +0300
>>>>>>> b4ab8c13
<|MERGE_RESOLUTION|>--- conflicted
+++ resolved
@@ -1,11 +1,4 @@
-<<<<<<< HEAD
-hw-management (1.mlnx.7.0000.2000) unstable; urgency=low
-  [ MLNX ]
-
- -- MellanoxBSP <system-sw-low-level@mellanox.com>  Wed, 28 Aug 2019 10:54:17 +0300
-=======
 hw-management (1.mlnx.7.0000.2300) unstable; urgency=low
   [ MLNX ]
 
- -- MellanoxBSP <system-sw-low-level@mellanox.com>  Wed, 25 Sep 2019 10:54:17 +0300
->>>>>>> b4ab8c13
+ -- MellanoxBSP <system-sw-low-level@mellanox.com>  Wed, 25 Sep 2019 10:54:17 +0300