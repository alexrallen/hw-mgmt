#!/bin/bash
########################################################################
# Copyright (c) 2018 Mellanox Technologies. All rights reserved.
#
# Redistribution and use in source and binary forms, with or without
# modification, are permitted provided that the following conditions are met:
#
# 1. Redistributions of source code must retain the above copyright
#    notice, this list of conditions and the following disclaimer.
# 2. Redistributions in binary form must reproduce the above copyright
#    notice, this list of conditions and the following disclaimer in the
#    documentation and/or other materials provided with the distribution.
# 3. Neither the names of the copyright holders nor the names of its
#    contributors may be used to endorse or promote products derived from
#    this software without specific prior written permission.
#
# Alternatively, this software may be distributed under the terms of the
# GNU General Public License ("GPL") version 2 as published by the Free
# Software Foundation.
#
# THIS SOFTWARE IS PROVIDED BY THE COPYRIGHT HOLDERS AND CONTRIBUTORS "AS IS"
# AND ANY EXPRESS OR IMPLIED WARRANTIES, INCLUDING, BUT NOT LIMITED TO, THE
# IMPLIED WARRANTIES OF MERCHANTABILITY AND FITNESS FOR A PARTICULAR PURPOSE
# ARE DISCLAIMED. IN NO EVENT SHALL THE COPYRIGHT OWNER OR CONTRIBUTORS BE
# LIABLE FOR ANY DIRECT, INDIRECT, INCIDENTAL, SPECIAL, EXEMPLARY, OR
# CONSEQUENTIAL DAMAGES (INCLUDING, BUT NOT LIMITED TO, PROCUREMENT OF
# SUBSTITUTE GOODS OR SERVICES; LOSS OF USE, DATA, OR PROFITS; OR BUSINESS
# INTERRUPTION) HOWEVER CAUSED AND ON ANY THEORY OF LIABILITY, WHETHER IN
# CONTRACT, STRICT LIABILITY, OR TORT (INCLUDING NEGLIGENCE OR OTHERWISE)
# ARISING IN ANY WAY OUT OF THE USE OF THIS SOFTWARE, EVEN IF ADVISED OF THE
# POSSIBILITY OF SUCH DAMAGE.
#

### BEGIN INIT INFO
# Provides:		Thermal control for Mellanox systems
# Required-Start: $local_fs $network $remote_fs $syslog
# Required-Stop: $local_fs $network $remote_fs $syslog
# Default-Start: 2 3 4 5
# Default-Stop:  0 1 6
# Short-Description: <Thermal control for Mellanox systems>
# Description: <Thermal control for Mellanox systems>
### END INIT INFO
# Supported systems:
#  MSN274*		Panther SF
#  MSN21*		Bulldog
#  MSN24*		Spider
#  MSN27*|MSB*|MSX*	Neptune, Tarantula, Scorpion, Scorpion2, Spider
#  MSN201*		Boxer
#  MQMB7*|MSN37*|MSN34*	Jupiter, Jaguar, Anaconda
#  MSN38*		Tigris
# Available options:
# start	- load the kernel drivers required for the thermal control support,
#	  connect drivers to devices, activate thermal control.
# stop	- disconnect drivers from devices, unload kernel drivers, which has
#	  been loaded, deactivate thermal control.
#

. /lib/lsb/init-functions

# Local constants and variables
thermal_type=0
thermal_type_t1=1
thermal_type_t2=2
thermal_type_t3=3
thermal_type_t4=4
thermal_type_t4=4
thermal_type_t5=5
thermal_type_t6=6
max_psus=2
max_tachos=12
i2c_bus_max=10
i2c_bus_offset=0
i2c_asic_bus_default=2
i2c_asic_addr=0x48
i2c_asic_addr_name=0048
psu1_i2c_addr=0x59
psu2_i2c_addr=0x58
fan_psu_default=0x3c
fan_command=0x3b
fan_max_speed=24000
fan_min_speed=5000
chipup_delay_default=0
sxcore_down=0
sxcore_deferred=1
sxcore_withdraw=2
sxcore_up=3
hw_management_path=/var/run/hw-management
thermal_path=$hw_management_path/thermal
config_path=$hw_management_path/config
environment_path=$hw_management_path/environment
power_path=$hw_management_path/power
alarm_path=$hw_management_path/alarm
eeprom_path=$hw_management_path/eeprom
led_path=$hw_management_path/led
system_path=$hw_management_path/system
module_path=$hw_management_path/module
sfp_path=$hw_management_path/sfp
watchdog_path=$hw_management_path/watchdog
THERMAL_CONTROL=/usr/bin/hw-management-thermal-control.sh
PID=/var/run/hw-management.pid
LOCKFILE="/var/run/hw-management.lock"

# Topology description and driver specification for ambient sensors and for
# ASIC I2C driver per system class. Specific system class is obtained from DMI
# tables.
# ASIC I2C driver is supposed to be activated only in case PCI ASIC driver is
# not loaded. Both perform the same thermal algorithm and exposes the same
# sensors to sysfs. In case PCI path is available, access will be performed
# through PCI.
# Hardware monitoring related drivers for ambient temperature sensing will be
# loaded in case they were not loaded before or in case these drivers are not
# configured as modules.
msn2700_connect_table=( pmbus 0x27 5 \
			pmbus 0x41 5 \
			max11603 0x6d 5 \
			lm75 0x4a 7 \
			24c32 0x51 8 \
			max11603 0x6d 15 \
			24c32 0x51 16 \
			lm75 0x49 17)

msn2700_dis_table=(	0x27 5 \
			0x41 5 \
			0x6d 5 \
			0x4a 7 \
			0x51 8 \
			0x6d 15 \
			0x51 16 \
			0x49 17)

msn2100_connect_table=( pmbus 0x27 5 \
			pmbus 0x41 5 \
			max11603 0x6d 5 \
			lm75 0x4a 7 \
			lm75 0x4b 7 \
			24c32 0x51 8 \
			max11603 0x6d 15 \
			24c32 0x51 16)

msn2100_dis_table=(	0x27 5 \
			0x41 5 \
			0x6d 5 \
			0x4a 7 \
			0x4b 7 \
			0x51 8 \
			0x6d 15 \
			0x51 16)

msn2740_connect_table=(	pmbus 0x27 5 \
			pmbus 0x41 5 \
			max11603 0x64 5 \
			tmp102 0x49 6 \
			tmp102 0x48 7 \
			24c32 0x51 8 \
			max11603 0x6d 15 \
			24c32 0x51 16)

msn2740_dis_table=(	0x27 5 \
			0x41 5 \
			0x64 5 \
			0x49 6 \
			0x48 7 \
			0x51 8 \
			0x6d 15 \
			0x51 16)

msn2010_connect_table=(	max11603 0x6d 5 \
			tps53679 0x70 5 \
			tps53679 0x71 5 \
			lm75 0x4a 7 \
			lm75 0x4b 7 \
			24c32 0x51 8 \
			max11603 0x6d 15 \
			24c32 0x51 16)

msn2010_dis_table=(	0x71 5 \
			0x70 5 \
			0x6d 5 \
			0x4b 7 \
			0x4a 7 \
			0x51 8 \
			0x6d 15 \
			0x51 16)

mqm8700_connect_table=(	max11603 0x64 5 \
			tps53679 0x70 5 \
			tps53679 0x71 5 \
			tmp102 0x49 7 \
			tmp102 0x4a 7 \
			24c32 0x51 8 \
			max11603 0x6d 15 \
			tmp102 0x49 15 \
			tps53679 0x58 15 \
			tps53679 0x61 15 \
			24c32 0x50 16)

mqm8700_dis_table=(	0x64 5 \
			0x70 5 \
			0x71 5 \
			0x49 7 \
			0x4a 7 \
			0x51 8 \
			0x6d 15 \
			0x49 15 \
			0x58 15 \
			0x61 15 \
			0x50 16)

msn3800_connect_table=( max11603 0x6d 5 \
			tps53679 0x70 5 \
			tps53679 0x71 5 \
			tps53679 0x72 5 \
			tps53679 0x73 5 \
			tmp102 0x49 7 \
			tmp102 0x4a 7 \
			24c32 0x51 8 \
			max11603 0x6d 15 \
			tmp102 0x49 15 \
			tps53679 0x58 15 \
			tps53679 0x61 15 \
			24c32 0x50 16)

msn3800_dis_table=(	0x6d 5 \
			0x70 5 \
			0x71 5 \
			0x72 5 \
			0x73 5 \
			0x49 7 \
			0x4a 7 \
			0x51 8 \
			0x6d 15 \
			0x49 15 \
			0x58 15 \
			0x61 15 \
			0x50 16)

ACTION=$1

is_module()
{
        /sbin/lsmod | grep -w "$1" > /dev/null
        RC=$?
        return $RC
}

msn274x_specific()
{
	connect_size=${#msn2740_connect_table[@]}
	for ((i=0; i<$connect_size; i++)); do
		connect_table[i]=${msn2740_connect_table[i]}
	done
	disconnect_size=${#msn2740_dis_table[@]}
	for ((i=0; i<$disconnect_size; i++)); do
		dis_table[i]=${msn2740_dis_table[i]}
	done

	thermal_type=$thermal_type_t3
	max_tachos=4
	echo 25000 > $config_path/fan_max_speed
	echo 1500 > $config_path/fan_min_speed
	echo 5 > $config_path/fan_inversed
	echo 2 > $config_path/cpld_num
}

msn21xx_specific()
{
	connect_size=${#msn2100_connect_table[@]}
	for ((i=0; i<$connect_size; i++)); do
		connect_table[i]=${msn2100_connect_table[i]}
	done
	disconnect_size=${#msn2100_dis_table[@]}
	for ((i=0; i<$disconnect_size; i++)); do
		dis_table[i]=${msn2100_dis_table[i]}
	done

	thermal_type=$thermal_type_t2
	max_tachos=4
	max_psus=0
	echo 25000 > $config_path/fan_max_speed
	echo 1500 > $config_path/fan_min_speed
	echo 5 > $config_path/fan_inversed
	echo 2 > $config_path/cpld_num
	echo cpld1 > $config_path/cpld_port
}

msn24xx_specific()
{
	connect_size=${#msn2700_connect_table[@]}
	for ((i=0; i<$connect_size; i++)); do
		connect_table[i]=${msn2700_connect_table[i]}
	done
	disconnect_size=${#msn2700_dis_table[@]}
	for ((i=0; i<$disconnect_size; i++)); do
		dis_table[i]=${msn2700_dis_table[i]}
	done

	thermal_type=$thermal_type_t1
	max_tachos=8
	echo 21000 > $config_path/fan_max_speed
	echo 5400 > $config_path/fan_min_speed
	echo 9 > $config_path/fan_inversed
	echo 3 > $config_path/cpld_num
	echo cpld3 > $config_path/cpld_port
}

msn27xx_msb_msx_specific()
{
	connect_size=${#msn2700_connect_table[@]}
	for ((i=0; i<$connect_size; i++)); do
		connect_table[i]=${msn2700_connect_table[i]}
	done
	disconnect_size=${#msn2700_dis_table[@]}
	for ((i=0; i<$disconnect_size; i++)); do
		dis_table[i]=${msn2700_dis_table[i]}
	done

	thermal_type=$thermal_type_t1
	max_tachos=8
	echo 25000 > $config_path/fan_max_speed
	echo 1500 > $config_path/fan_min_speed
	echo 9 > $config_path/fan_inversed
	echo 3 > $config_path/cpld_num
	echo cpld3 > $config_path/cpld_port
}

msn201x_specific()
{
	connect_size=${#msn2010_connect_table[@]}
	for ((i=0; i<$connect_size; i++)); do
		connect_table[i]=${msn2010_connect_table[i]}
	done
	disconnect_size=${#msn2010_dis_table[@]}
	for ((i=0; i<$disconnect_size; i++)); do
		dis_table[i]=${msn2010_dis_table[i]}
	done

	thermal_type=$thermal_type_t4
	max_tachos=4
	max_psus=0
	echo 25000 > $config_path/fan_max_speed
	echo 4500 > $config_path/fan_min_speed
	echo 5 > $config_path/fan_inversed
	echo 2 > $config_path/cpld_num
}

mqmxxx_msn37x_msn34x_specific()
{
	connect_size=${#mqm8700_connect_table[@]}
	for ((i=0; i<$connect_size; i++)); do
		connect_table[i]=${mqm8700_connect_table[i]}
	done
	disconnect_size=${#mqm8700_dis_table[@]}
	for ((i=0; i<$disconnect_size; i++)); do
		dis_table[i]=${mqm8700_dis_table[i]}
	done

	thermal_type=$thermal_type_t5
	max_tachos=12
	max_psus=2
	echo 25000 > $config_path/fan_max_speed
	echo 4500 > $config_path/fan_min_speed
	echo 3 > $config_path/cpld_num
}

msn38xx_specific()
{
	connect_size=${#msn3800_connect_table[@]}
	for ((i=0; i<$connect_size; i++)); do
		connect_table[i]=${msn3800_connect_table[i]}
	done
	disconnect_size=${#msn3800_dis_table[@]}
	for ((i=0; i<$disconnect_size; i++)); do
		dis_table[i]=${msn3800_dis_table[i]}
	done

	thermal_type=$thermal_type_t6
	max_tachos=3
	max_psus=2
	echo 11000 > $config_path/fan_max_speed
	echo 2235 > $config_path/fan_min_speed
	echo 4 > $config_path/cpld_num
}

check_system()
{
	manufacturer=`cat /sys/devices/virtual/dmi/id/sys_vendor | awk '{print $1}'`
	if [ "$manufacturer" == "Mellanox" ]; then
		product=`cat /sys/devices/virtual/dmi/id/product_name`
		case $product in
			MSN274*)
				msn274x_specific
				;;
			MSN21*)
				msn21xx_specific
				;;
			MSN24*)
				msn24xx_specific
				;;
			MSN27*|MSB*|MSX*)
				msn27xx_msb_msx_specific
				;;
			MSN201*)
				msn201x_specific
				;;
			MQM87*|MSN37*|MSN34*)
				mqmxxx_msn37x_msn34x_specific
				;;
			MSN38*)
				msn38xx_specific
				;;
			*)
				proc_type=`cat /proc/cpuinfo | grep 'model name' | uniq  | awk '{print $5}'`
				case $proc_type in
					Atom*)
						msn21xx_specific
					;;
					Celeron*)
						msn27xx_msb_msx_specific
					;;
					Xeon*)
						mqmxxx_msn37x_msn34x_specific
					;;
					*)
						log_failure_msg "$product is not supported"
						exit 0
						;;
				esac
		esac
	else
		# Check ODM
		board=`cat /sys/devices/virtual/dmi/id/board_name`
		case $board in
			VMOD0001)
				msn27xx_msb_msx_specific
				;;
			VMOD0002)
				msn21xx_specific
				;;
			VMOD0003)
				msn274x_specific
				;;
			VMOD0004)
				msn201x_specific
				;;
			VMOD0005)
				mqmxxx_msn37x_msn34x_specific
				;;
			VMOD0007)
				msn38xx_specific
				;;
			*)
				log_failure_msg "$manufacturer is not Mellanox"
				exit 0
		esac
	fi

	kernel_release=`uname -r`
}

find_i2c_bus()
{
	# Find physical bus number of Mellanox I2C controller. The default
	# number is 1, but it could be assigned to others id numbers on
	# systems with different CPU types.
	for ((i=1; i<$i2c_bus_max; i++)); do
		folder=/sys/bus/i2c/devices/i2c-$i
		if [ -d $folder ]; then
			name=`cat $folder/name | cut -d' ' -f 1`
			if [ "$name" == "i2c-mlxcpld" ]; then
				i2c_bus_offset=$(($i-1))
				return
			fi
		fi
	done

	log_failure_msg "i2c-mlxcpld driver is not loaded"
	exit 0
}

connect_device()
{
	if [ -f /sys/bus/i2c/devices/i2c-$3/new_device ]; then
		addr=`echo $2 | tail -c +3`
		bus=$(($3+$i2c_bus_offset))
		if [ ! -d /sys/bus/i2c/devices/$bus-00$addr ] &&
		   [ ! -d /sys/bus/i2c/devices/$bus-000$addr ]; then
			echo $1 $2 > /sys/bus/i2c/devices/i2c-$bus/new_device
		fi
	fi

	return 0
}

disconnect_device()
{
	if [ -f /sys/bus/i2c/devices/i2c-$2/delete_device ]; then
		addr=`echo $1 | tail -c +3`
		bus=$(($2+$i2c_bus_offset))
		if [ -d /sys/bus/i2c/devices/$bus-00$addr ] ||
		   [ -d /sys/bus/i2c/devices/$bus-000$addr ]; then
			echo $1 > /sys/bus/i2c/devices/i2c-$bus/delete_device
		fi
	fi

	return 0
}

connect_platform()
{
	for ((i=0; i<$connect_size; i+=3)); do
		connect_device 	${connect_table[i]} ${connect_table[i+1]} \
				${connect_table[i+2]}
	done
}

disconnect_platform()
{
	for ((i=0; i<$disconnect_size; i+=2)); do
		disconnect_device ${dis_table[i]} ${dis_table[i+1]}
	done
}

create_symbolic_links()
{
	if [ ! -d $hw_management_path ]; then
		mkdir $hw_management_path
	fi
	if [ ! -d $thermal_path ]; then
		mkdir $thermal_path
	fi	
	if [ ! -d $config_path ]; then
		mkdir $config_path
	fi
	if [ ! -d $environment_path ]; then
		mkdir $environment_path
	fi
	if [ ! -d $power_path ]; then
		mkdir $power_path
	fi
	if [ ! -d $alarm_path ]; then
		mkdir $alarm_path
	fi
	if [ ! -d $eeprom_path ]; then
		mkdir $eeprom_path
	fi
	if [ ! -d $led_path ]; then
		mkdir $led_path
	fi
	if [ ! -d $system_path ]; then
		mkdir $system_path
	fi
	if [ ! -d $sfp_path ]; then
		mkdir $sfp_path
	fi
	if [ ! -d $watchdog_path ]; then
		mkdir $watchdog_path
	fi
	if [ ! -h $power_path/pwr_consum ]; then
		ln -sf /usr/bin/hw-management-power-helper.sh $power_path/pwr_consum
	fi
	if [ ! -h $power_path/pwr_sys ]; then
		ln -sf /usr/bin/hw-management-power-helper.sh $power_path/pwr_sys
	fi
}

remove_symbolic_links()
{
	# Clean hw-management directory - remove folder if it's empty
	if [ -d $hw_management_path ]; then
		find $hw_management_path -type l -exec unlink {} \;
		rm -rf $hw_management_path
	fi
}

do_start()
{
	create_symbolic_links
	check_system
	depmod -a 2>/dev/null
	udevadm trigger --action=add
	echo $psu1_i2c_addr > $config_path/psu1_i2c_addr
	echo $psu2_i2c_addr > $config_path/psu2_i2c_addr
	echo $fan_psu_default > $config_path/fan_psu_default
	echo $fan_command > $config_path/fan_command
	echo 35 > $config_path/thermal_delay
	echo $chipup_delay_default > $config_path/chipup_delay
	echo 0 > $config_path/chipdown_delay
	if [ -f /etc/init.d/sxdkernel ]; then
		echo $sxcore_down > $config_path/sxcore
	fi
	find_i2c_bus
	asic_bus=$(($i2c_asic_bus_default+$i2c_bus_offset))
	echo $asic_bus > $config_path/asic_bus
	connect_platform

	$THERMAL_CONTROL $thermal_type $max_tachos $max_psus&
}

do_stop()
{
	# Kill thermal control if running.
	if [ -f $PID ]; then
		pid=`cat $PID`
		if [ -d /proc/$pid ]; then
			kill -9 $pid
		fi
		rm -rf $PID
	fi

	check_system
	disconnect_platform
	rm -fR /var/run/hw-management
}

function lock_service_state_change()
{
	exec {LOCKFD}>${LOCKFILE}
	/usr/bin/flock -x ${LOCKFD}
	trap "/usr/bin/flock -u ${LOCKFD}" EXIT SIGINT SIGQUIT SIGTERM
}

function unlock_service_state_change()
{
	/usr/bin/flock -u ${LOCKFD}
}

do_chip_up_down()
{
	# Add ASIC device.
	bus=`cat $config_path/asic_bus`

	case $1 in
	0)
		if [ -f /etc/init.d/sxdkernel ]; then
			chipup_delay=`cat $config_path/chipup_delay`
			if [ "$chipup_delay" != "0" ]; then
				# Decline chipup if in wait state.
				[ -f "$config_path/sxcore" ] && sxcore=`cat $config_path/sxcore`
				if [ $sxcore ] && [ "$sxcore" -eq "$sxcore_deferred" ]; then
					echo $sxcore_withdraw > $config_path/sxcore
					return
				fi
			fi
		fi
		lock_service_state_change
		chipup_delay=`cat $config_path/chipup_delay`
		echo 1 > $config_path/suspend
		if [ -d /sys/bus/i2c/devices/$bus-$i2c_asic_addr_name ]; then
			if [ -f /etc/init.d/sxdkernel ]; then
				if [ "$chipup_delay" != "0" ]; then
					[ -f "$config_path/sxcore" ] && sxcore=`cat $config_path/sxcore`
					if [ $sxcore ] && [ "$sxcore" -eq "$sxcore_up" ]; then
						echo $sxcore_down > $config_path/sxcore
					else
						unlock_service_state_change
						return
					fi
				fi
			fi
			chipdown_delay=`cat $config_path/chipdown_delay`
			sleep $chipdown_delay
			echo $i2c_asic_addr > /sys/bus/i2c/devices/i2c-$bus/delete_device
		fi
		unlock_service_state_change
		;;
	1)
		lock_service_state_change
<<<<<<< HEAD
                [ -f "$config_path/chipup_dis" ] && disable=`cat $config_path/chipup_dis`
                if [ $disable ] && [ "$disable" -gt 0 ]; then
=======
		[ -f "$config_path/chipup_dis" ] && disable=`cat $config_path/chipup_dis`
		if [ $disable ] && [ "$disable" -gt 0 ]; then
>>>>>>> 28d83cdb
			disable=$(($disable-1))
			echo $disable > $config_path/chipup_dis
			unlock_service_state_change
			exit 0
		fi
		chipup_delay=`cat $config_path/chipup_delay`
		if [ -f /etc/init.d/sxdkernel ]; then
			if [ "$chipup_delay" != "0" ]; then
				# Have delay in order to avoid impact of chip reset,
				# performed by sxcore driver.
				# In case sxcore driver does not reset chip, for example
				# for reboot through kexec - just sleep 'chipup_delay'
				# seconds.
				[ -f "$config_path/sxcore" ] && sxcore=`cat $config_path/sxcore`
				if [ $sxcore ] && [ "$sxcore" -eq "$sxcore_down" ]; then
					echo $sxcore_deferred > $config_path/sxcore
				elif [ $sxcore ] && [ "$sxcore" -eq "$sxcore_deferred" ]; then
					echo $sxcore_up > $config_path/sxcore
				else
					unlock_service_state_change
					return
				fi
			fi
		fi
		if [ ! -d /sys/bus/i2c/devices/$bus-$i2c_asic_addr_name ]; then
			sleep $chipup_delay
			echo 0 > $config_path/sfp_counter
			if [ -f /etc/init.d/sxdkernel ]; then
				if [ "$chipup_delay" != "0" ]; then
					# Skip if chipup has been dropped.
					[ -f "$config_path/sxcore" ] && sxcore=`cat $config_path/sxcore`
					if [ $sxcore ] && [ "$sxcore" -eq "$sxcore_withdraw" ]; then
						echo $sxcore_down > $config_path/sxcore
						unlock_service_state_change
						return
					fi
				fi
			fi
			echo mlxsw_minimal $i2c_asic_addr > /sys/bus/i2c/devices/i2c-$bus/new_device
			if [ "$chipup_delay" != "0" ]; then
				if [ $sxcore ] && [ "$sxcore" -eq "$sxcore_deferred" ]; then
					echo $sxcore_up > $config_path/sxcore
				fi
			fi
		else
			unlock_service_state_change
			return
		fi
		case $2 in
		1)
			echo 0 > $config_path/suspend
			;;
		*)
			echo 1 > $config_path/suspend
			;;
		esac
		unlock_service_state_change
		;;
	*)
		exit 1
		;;
	esac
}

do_chip_down()
{
	# Delete ASIC device
	/usr/bin/hw-management-thermal-events.sh change hotplug_asic down %S %p
}

case $ACTION in
	start)
		if [ -d /var/run/hw-management ]; then
			log_failure_msg "hw-management is already started"
			exit 1
		fi
		do_start
	;;
	stop)
		if [ -d /var/run/hw-management ]; then
			echo 1 > $config_path/stopping
			do_chip_up_down 0
			do_stop
		fi
	;;
	chipup)
		if [ -d /var/run/hw-management ]; then
			do_chip_up_down 1 $2
		fi
	;;
	chipdown)
		if [ -d /var/run/hw-management ]; then
			do_chip_up_down 0
		fi
	;;
	chipupen)
		echo 0 > $config_path/chipup_dis
	;;
	chipupdis)
		if [ -z "$2" ]; then
			echo 1 > $config_path/chipup_dis
		else
			echo $2 > $config_path/chipup_dis
		fi
	;;
	thermsuspend)
		if [ -d /var/run/hw-management ]; then
			echo 1 > $config_path/suspend
		fi
	;;
	thermresume)
		if [ -d /var/run/hw-management ]; then
			echo 0 > $config_path/suspend
		fi
	;;
	restart|force-reload)
		do_stop
		sleep 3
		do_start
	;;
	*)
		echo "Usage: `basename $0` {start|stop}"
		exit 1
	;;
esac<|MERGE_RESOLUTION|>--- conflicted
+++ resolved
@@ -665,13 +665,8 @@
 		;;
 	1)
 		lock_service_state_change
-<<<<<<< HEAD
-                [ -f "$config_path/chipup_dis" ] && disable=`cat $config_path/chipup_dis`
-                if [ $disable ] && [ "$disable" -gt 0 ]; then
-=======
 		[ -f "$config_path/chipup_dis" ] && disable=`cat $config_path/chipup_dis`
 		if [ $disable ] && [ "$disable" -gt 0 ]; then
->>>>>>> 28d83cdb
 			disable=$(($disable-1))
 			echo $disable > $config_path/chipup_dis
 			unlock_service_state_change
