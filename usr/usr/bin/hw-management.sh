#!/bin/bash
########################################################################
# Copyright (c) 2018 Mellanox Technologies. All rights reserved.
#
# Redistribution and use in source and binary forms, with or without
# modification, are permitted provided that the following conditions are met:
#
# 1. Redistributions of source code must retain the above copyright
#    notice, this list of conditions and the following disclaimer.
# 2. Redistributions in binary form must reproduce the above copyright
#    notice, this list of conditions and the following disclaimer in the
#    documentation and/or other materials provided with the distribution.
# 3. Neither the names of the copyright holders nor the names of its
#    contributors may be used to endorse or promote products derived from
#    this software without specific prior written permission.
#
# Alternatively, this software may be distributed under the terms of the
# GNU General Public License ("GPL") version 2 as published by the Free
# Software Foundation.
#
# THIS SOFTWARE IS PROVIDED BY THE COPYRIGHT HOLDERS AND CONTRIBUTORS "AS IS"
# AND ANY EXPRESS OR IMPLIED WARRANTIES, INCLUDING, BUT NOT LIMITED TO, THE
# IMPLIED WARRANTIES OF MERCHANTABILITY AND FITNESS FOR A PARTICULAR PURPOSE
# ARE DISCLAIMED. IN NO EVENT SHALL THE COPYRIGHT OWNER OR CONTRIBUTORS BE
# LIABLE FOR ANY DIRECT, INDIRECT, INCIDENTAL, SPECIAL, EXEMPLARY, OR
# CONSEQUENTIAL DAMAGES (INCLUDING, BUT NOT LIMITED TO, PROCUREMENT OF
# SUBSTITUTE GOODS OR SERVICES; LOSS OF USE, DATA, OR PROFITS; OR BUSINESS
# INTERRUPTION) HOWEVER CAUSED AND ON ANY THEORY OF LIABILITY, WHETHER IN
# CONTRACT, STRICT LIABILITY, OR TORT (INCLUDING NEGLIGENCE OR OTHERWISE)
# ARISING IN ANY WAY OUT OF THE USE OF THIS SOFTWARE, EVEN IF ADVISED OF THE
# POSSIBILITY OF SUCH DAMAGE.
#

### BEGIN INIT INFO
# Provides: hw-management
# Required-Start: $local_fs $network $remote_fs $syslog
# Required-Stop: $local_fs $network $remote_fs $syslog
# Default-Start: 2 3 4 5
# Default-Stop:  0 1 6
# Short-Description: <Chassis Hardware management of Mellanox systems>
# Description: <Chassis Hardware management of Mellanox systems>
### END INIT INFO
# Supported systems:
#  SN274*
#  SN21*
#  SN24*
#  SN27*|SB*|SX*
#  SN201*
#  QMB7*|SN37*|SN34*
#  SN38*|SN37*|SN34*|SN35*
#  SN47*
#  QM97*
# Available options:
# start	- load the kernel drivers required for chassis hardware management,
#	  connect drivers to devices.
# stop	- disconnect drivers from devices, unload kernel drivers, which has
#	  been loaded.
#

# Local constants and variables

# Thermal type constants
thermal_type_t1=1
thermal_type_t2=2
thermal_type_t3=3
thermal_type_t4=4
thermal_type_t4=4
thermal_type_t5=5
thermal_type_t6=6
thermal_type_t7=7
thermal_type_t8=8
thermal_type_t9=9
thermal_type_t10=10
thermal_type_def=0

thermal_type=$thermal_type_def
max_tachos=14
i2c_bus_max=10
i2c_bus_offset=0
i2c_asic_bus_default=2
i2c_asic_addr=0x48
i2c_asic_addr_name=0048
psu1_i2c_addr=0x59
psu2_i2c_addr=0x58
fan_psu_default=0x3c
fan_command=0x3b
chipup_delay_default=0
hotplug_psus=2
hotplug_fans=6
hotplug_pwrs=2
hotplug_linecards=0
i2c_bus_def_off_eeprom_cpu=16
i2c_comex_mon_bus_default=15
hw_management_path=/var/run/hw-management
thermal_path=$hw_management_path/thermal
config_path=$hw_management_path/config
environment_path=$hw_management_path/environment
power_path=$hw_management_path/power
alarm_path=$hw_management_path/alarm
eeprom_path=$hw_management_path/eeprom
led_path=$hw_management_path/led
system_path=$hw_management_path/system
sfp_path=$hw_management_path/sfp
watchdog_path=$hw_management_path/watchdog
events_path=$hw_management_path/events
jtag_path=$hw_management_path/jtag
lm_sensors_configs_path="/etc/hw-management-sensors"
LOCKFILE="/var/run/hw-management.lock"
udev_ready=$hw_management_path/.udev_ready
tune_thermal_type=0
i2c_freq_400=0xf
i2c_freq_reg=0x2004
# CPU Family + CPU Model should idintify exact CPU architecture
# IVB - Ivy-Bridge; RNG - Atom Rangeley
# BDW - Broadwell-DE; CFL - Coffee Lake
IVB_CPU=0x63A
RNG_CPU=0x64D
BDW_CPU=0x656
CFL_CPU=0x69E
cpu_type=
pn_sanity_offset=62
fan_dir_pn_offset=11
# 46 - F, 52 - R
fan_direction_exhaust=46
fan_direction_intake=52

# Topology description and driver specification for ambient sensors and for
# ASIC I2C driver per system class. Specific system class is obtained from DMI
# tables.
# ASIC I2C driver is supposed to be activated only in case PCI ASIC driver is
# not loaded. Both perform the same thermal algorithm and exposes the same
# sensors to sysfs. In case PCI path is available, access will be performed
# through PCI.
# Hardware monitoring related drivers for ambient temperature sensing will be
# loaded in case they were not loaded before or in case these drivers are not
# configured as modules.

base_cpu_bus_offset=10

# Ivybridge and Rangeley CPU mostly used on SPC1 systems.
cpu_type0_connection_table=(	max11603 0x6d 15 \
			24c32 0x51 16)

# Broadwell CPU, mostly used on SPC2/SPC3 systems.
cpu_type1_connection_table=(	max11603 0x6d 15 \
			tmp102 0x49 15 \
			tps53679 0x58 15 \
			tps53679 0x61 15 \
			24c32 0x50 16)

# CoffeeLake CPU.
cpu_type2_connection_table=(	max11603 0x6d 15 \
<<<<<<< HEAD
			mp2975 0x6e 15 \
=======
			mp2975 0x6b 15 \
>>>>>>> a7598a30
			24c32 0x50 16)

msn2700_base_connect_table=(	pmbus 0x27 5 \
			pmbus 0x41 5 \
			max11603 0x6d 5 \
			lm75 0x4a 7 \
			24c32 0x51 8 \
			lm75 0x49 17)

msn2100_base_connect_table=(	pmbus 0x27 5 \
			pmbus 0x41 5 \
			max11603 0x6d 5 \
			lm75 0x4a 7 \
			lm75 0x4b 7 \
			24c32 0x51 8)

msn2740_base_connect_table=(	pmbus 0x27 5 \
			pmbus 0x41 5 \
			max11603 0x64 5 \
			tmp102 0x49 6 \
			tmp102 0x48 7 \
			24c32 0x51 8)

msn2010_base_connect_table=(	max11603 0x6d 5 \
			tps53679 0x70 5 \
			tps53679 0x71 5 \
			lm75 0x4a 7 \
			lm75 0x4b 7 \
			24c32 0x51 8)

mqm8700_base_connect_table=(	max11603 0x64 5 \
			tps53679 0x70 5 \
			tps53679 0x71 5 \
			tmp102 0x49 7 \
			tmp102 0x4a 7 \
			24c32 0x51 8)

msn3420_base_connect_table=(	max11603 0x6d 5 \
			xdpe12284 0x62 5 \
			xdpe12284 0x64 5 \
			tmp102 0x49 7 \
			tmp102 0x4a 7 \
			24c32 0x51 8)

msn3800_base_connect_table=( max11603 0x6d 5 \
			tps53679 0x70 5 \
			tps53679 0x71 5 \
			tps53679 0x72 5 \
			tps53679 0x73 5 \
			tmp102 0x49 7 \
			tmp102 0x4a 7 \
			24c32 0x51 8)

msn27002_msn24102_msb78002_base_connect_table=( pmbus 0x27 5 \
			pmbus 0x41 5 \
			max11603 0x6d 5 \
			lm75 0x4a 7 \
			24c32 0x51 8 \
			max11603 0x6d 15 \
			lm75 0x49 17)

msn4700_msn4600_base_connect_table=(	max11603 0x6d 5 \
			xdpe12284 0x62 5 \
			xdpe12284 0x64 5 \
			xdpe12284 0x66 5 \
			xdpe12284 0x68 5 \
			xdpe12284 0x6a 5 \
			xdpe12284 0x6c 5 \
			xdpe12284 0x6e 5 \
			tmp102 0x49 7 \
			tmp102 0x4a 7 \
			24c32 0x51 8)

msn4700_msn4600_A1_base_connect_table=(	max11603 0x6d 5 \
			mp2975 0x62 5 \
			mp2975 0x64 5 \
			mp2975 0x66 5 \
			mp2975 0x6a 5 \
			mp2975 0x6e 5 \
			tmp102 0x49 7 \
			tmp102 0x4a 7 \
			24c32 0x51 8)

msn3510_base_connect_table=(	max11603 0x6d 5 \
			tps53679 0x70 5 \
			tps53679 0x71 5 \
			tmp102 0x49 7 \
			tmp102 0x4a 7 \
			24c32 0x51 8)

mqm97xx_base_connect_table=(	max11603 0x6d 5 \
			mp2975 0x62 5 \
			mp2975 0x64 5 \
			mp2888 0x66 5 \
			mp2975 0x68 5 \
			mp2975 0x6C 5 \
			tmp102 0x49 7 \
			tmp102 0x4a 7 \
			24c32 0x53 7 \
			24c32 0x51 8)

msn4800_base_connect_table=( mp2975 0x62 6 \
	mp2975 0x64 5 \
	mp2975 0x66 5 \
	mp2975 0x68 5 \
	mp2975 0x6a 5 \
	max11603 0x6d 6 \
	max11603 0x64 6 \
	tmp102 0x49 7 \
	24c32 0x51 8 \
	max11603 0x6d 43 \
	tmp102 0x4a 44 \
	24c32 0x51 45)

ACTION=$1

log_err()
{
	logger -t hw-management -p daemon.err "$@"
}

log_info()
{
	logger -t hw-management -p daemon.info "$@"
}

is_module()
{
        /sbin/lsmod | grep -w "$1" > /dev/null
        RC=$?
        return $RC
}

function get_i2c_bus_frequency_default()
{
	# Get I2C base frequency default value.
	# Relevant only to particular system types.
	i2c_freq=$(/usr/bin/iorw -b "$i2c_freq_reg" -r -l1 | awk '{print $5}')
	echo "$i2c_freq" > $config_path/default_i2c_freq
}

function set_i2c_bus_frequency_400KHz()
{
	# Speed-up ASIC I2C driver probing by setting I2C frequency to 400KHz.
	# Relevant only to particular system types.
	if [ -f $config_path/default_i2c_freq ]; then
		/usr/bin/iorw -b "$i2c_freq_reg" -w -l1 -v"$i2c_freq_400"
	fi
}

function restore_i2c_bus_frequency_default()
{
	# Restore I2C base frequency to the default value.
	# Relevant only to particular system types.
	if [ -f $config_path/default_i2c_freq ]; then
		i2c_freq=$(< $config_path/default_i2c_freq)
		/usr/bin/iorw -b "$i2c_freq_reg" -w -l1 -v"$i2c_freq"
	fi
}

function find_regio_sysfs_path()
{
	# Find hwmon{n} sysfs path for regio device
	for path in /sys/devices/platform/mlxplat/mlxreg-io/hwmon/hwmon*; do
		if [ -d "$path" ]; then
			name=$(cut "$path"/name -d' ' -f 1)
			if [ "$name" == "mlxreg_io" ]; then
				echo "$path"
				return 0
			fi
		fi
	done

	log_err "mlxreg_io is not loaded"
	return 1
}

# SODIMM temperatures (C) for setting in scale 1000
SODIMM_TEMP_CRIT=95000
SODIMM_TEMP_MAX=85000
SODIMM_TEMP_MIN=0
SODIMM_TEMP_HYST=6000

set_sodimm_temp_limits()
{
	# SODIMM temp reading is not supported on Broadwell-DE Comex.
	# Broadwell-DE Comex can be installed interchangeably with new
	# Coffee Lake Comex on part of systems e.g. on Anaconda.
	# Thus check by CPU type and not by system type.
	case $cpu_type in
		$BDW_CPU)
			return 0
			;;
		*)
			;;
	esac

	if [ ! -d /sys/bus/i2c/drivers/jc42 ]; then
		modprobe jc42 > /dev/null 2>&1
		rc=$?
		if [ $rc -eq 0 ]; then
			while : ; do
				sleep 1
				[[ -d /sys/bus/i2c/drivers/jc42 ]] && break
			done
		else
			return 1
		fi
	fi

	if find /sys/bus/i2c/drivers/jc42/[0-9]*/ | grep -q hwmon ; then
		for temp_sens in /sys/bus/i2c/drivers/jc42/[0-9]*; do
			echo $SODIMM_TEMP_CRIT > "$temp_sens"/hwmon/hwmon*/temp1_crit
			echo $SODIMM_TEMP_MAX > "$temp_sens"/hwmon/hwmon*/temp1_max
			echo $SODIMM_TEMP_MIN > "$temp_sens"/hwmon/hwmon*/temp1_min
			echo $SODIMM_TEMP_HYST > "$temp_sens"/hwmon/hwmon*/temp1_crit_hyst
		done
	else
		return 1
	fi

	return 0
}

set_jtag_gpio()
{
	export_unexport=$1
	# Check where supported and assign appropriate GPIO pin numbers
	# for JTAG bit-banging operations.
	# GPIO pin numbers are offset from gpiobase.
	case $cpu_type in
		$BDW_CPU)
			jtag_tck=15
			jtag_tms=24
			jtag_tdo=27
			jtag_tdi=28
			;;
		$CFL_CPU)
			jtag_tdi=128
			jtag_tdo=129
			jtag_tms=130
			jtag_tck=131
			;;
		*)
			return 0
			;;
	esac

	if find /sys/class/gpio/gpiochip* | grep -q base; then
		echo "gpio controller driver is not loaded"
		return 1
	fi

	if [ "$export_unexport" == "export" ]; then
		if [ ! -d $jtag_path ]; then
			mkdir $jtag_path
		fi

		if find /sys/devices/platform/mlxplat/mlxreg-io/hwmon/hwmon*/ | grep -q jtag_enable ; then
			ln -sf /sys/devices/platform/mlxplat/mlxreg-io/hwmon/hwmon*/jtag_enable $jtag_path/jtag_enable
		fi
	fi

	gpiobase=$(</sys/class/gpio/gpiochip*/base)

	gpio_tck=$((gpiobase+jtag_tck))
	echo $gpio_tck > /sys/class/gpio/"$export_unexport"

	gpio_tms=$((gpiobase+jtag_tms))
	echo $gpio_tms > /sys/class/gpio/"$export_unexport"

	gpio_tdo=$((gpiobase+jtag_tdo))
	echo $gpio_tdo > /sys/class/gpio/"$export_unexport"

	gpio_tdi=$((gpiobase+jtag_tdi))
	echo $gpio_tdi > /sys/class/gpio/"$export_unexport"

	if [ "$export_unexport" == "export" ]; then
		ln -sf /sys/class/gpio/gpio$gpio_tck/value $jtag_path/jtag_tck
		ln -sf /sys/class/gpio/gpio$gpio_tms/value $jtag_path/jtag_tms
		ln -sf /sys/class/gpio/gpio$gpio_tdo/value $jtag_path/jtag_tdo
		ln -sf /sys/class/gpio/gpio$gpio_tdi/value $jtag_path/jtag_tdi
	fi
}

get_fixed_fans_direction()
{
	sanity_offset=$(strings --radix=d $eeprom_path/vpd_info | grep MLNX | awk '{print $1}')
	fan_dir_offset=$((sanity_offset+pn_sanity_offset+fan_dir_pn_offset))
	fan_direction=$(xxd -u -p -l 1 -s $fan_dir_offset $eeprom_path/vpd_info)
	case $fan_direction in
	$fan_direction_exhaust)
		echo 1 > $config_path/fixed_fans_dir
		;;
	$fan_direction_intake)
		echo 0 > $config_path/fixed_fans_dir
		;;
	*)
		;;
	esac
}

add_cpu_board_to_connection_table()
{
	local cpu_connection_table=( )
	case $cpu_type in
		$RNG_CPU|$IVB_CPU)
			cpu_connection_table=( ${cpu_type0_connection_table[@]} )
			;;
		$BDW_CPU)
			cpu_connection_table=( ${cpu_type1_connection_table[@]} )
			;;
		$CFL_CPU)
			cpu_connection_table=( ${cpu_type2_connection_table[@]} )
			;;
		*)
			log_err "$product is not supported"
			exit 0
			;;
	esac

	# $1 - cpu bus offset.
	if [ ! -z "$1" ]; then
		local cpu_bus_offset=$1
		for ((i=0; i<${#cpu_connection_table[@]}; i+=3)); do
			cpu_connection_table[$i+2]=$(( cpu_connection_table[i+2]-base_cpu_bus_offset+cpu_bus_offset ))
		done
	fi

	connect_table+=(${cpu_connection_table[@]})
}

msn274x_specific()
{
	connect_table=(${msn2740_base_connect_table[@]})
	add_cpu_board_to_connection_table

	thermal_type=$thermal_type_t3
	max_tachos=4
	hotplug_fans=4
	echo 25000 > $config_path/fan_max_speed
	echo 1500 > $config_path/fan_min_speed
	echo 18000 > $config_path/psu_fan_max
	echo 2000 > $config_path/psu_fan_min
	echo 5 > $config_path/fan_inversed
	echo 2 > $config_path/cpld_num
	echo 24c02 > $config_path/psu_eeprom_type
	lm_sensors_config="$lm_sensors_configs_path/msn2740_sensors.conf"
}

msn21xx_specific()
{
	connect_table=(${msn2100_base_connect_table[@]})
	add_cpu_board_to_connection_table

	thermal_type=$thermal_type_t2
	max_tachos=4
	hotplug_psus=0
	hotplug_fans=0
	echo 25000 > $config_path/fan_max_speed
	echo 1500 > $config_path/fan_min_speed
	echo 13000 > $config_path/psu_fan_max
	echo 1040 > $config_path/psu_fan_min
	echo 5 > $config_path/fan_inversed
	echo 2 > $config_path/cpld_num
	lm_sensors_config="$lm_sensors_configs_path/msn2100_sensors.conf"
	echo 4 > $config_path/fan_drwr_num
	echo 1 > $config_path/fixed_fans_system
}

msn24xx_specific()
{
	connect_table=(${msn2700_base_connect_table[@]})
	add_cpu_board_to_connection_table

	thermal_type=$thermal_type_t1
	max_tachos=8
	hotplug_fans=4
	echo 21000 > $config_path/fan_max_speed
	echo 5400 > $config_path/fan_min_speed
	echo 18000 > $config_path/psu_fan_max
	echo 2000 > $config_path/psu_fan_min
	echo 9 > $config_path/fan_inversed
	echo 3 > $config_path/cpld_num
	echo cpld3 > $config_path/cpld_port
	echo 24c02 > $config_path/psu_eeprom_type
	lm_sensors_config="$lm_sensors_configs_path/msn2700_sensors.conf"
}

msn27xx_msb_msx_specific()
{
	connect_table=(${msn2700_base_connect_table[@]})
	add_cpu_board_to_connection_table

	thermal_type=$thermal_type_t1
	max_tachos=8
	hotplug_fans=4
	echo 25000 > $config_path/fan_max_speed
	echo 1500 > $config_path/fan_min_speed
	echo 18000 > $config_path/psu_fan_max
	echo 2000 > $config_path/psu_fan_min
	echo 9 > $config_path/fan_inversed
	echo 3 > $config_path/cpld_num
	echo cpld3 > $config_path/cpld_port
	echo 24c02 > $config_path/psu_eeprom_type
	lm_sensors_config="$lm_sensors_configs_path/msn2700_sensors.conf"
	get_i2c_bus_frequency_default
}

msn201x_specific()
{
	connect_table=(${msn2010_base_connect_table[@]})
	add_cpu_board_to_connection_table

	thermal_type=$thermal_type_t4
	max_tachos=4
	hotplug_psus=0
	hotplug_fans=0
	echo 25000 > $config_path/fan_max_speed
	echo 4500 > $config_path/fan_min_speed
	echo 13000 > $config_path/psu_fan_max
	echo 1040 > $config_path/psu_fan_min
	echo 5 > $config_path/fan_inversed
	echo 2 > $config_path/cpld_num
	lm_sensors_config="$lm_sensors_configs_path/msn2010_sensors.conf"
	echo 4 > $config_path/fan_drwr_num
	echo 1 > $config_path/fixed_fans_system
}

mqmxxx_msn37x_msn34x_specific()
{
	connect_table=(${mqm8700_base_connect_table[@]})
	add_cpu_board_to_connection_table

	tune_thermal_type=1
	thermal_type=$thermal_type_t5
	max_tachos=12
	echo 25000 > $config_path/fan_max_speed
	echo 4500 > $config_path/fan_min_speed
	echo 23000 > $config_path/psu_fan_max
	echo 4600 > $config_path/psu_fan_min
	echo 3 > $config_path/cpld_num
	lm_sensors_config="$lm_sensors_configs_path/msn3700_sensors.conf"
	get_i2c_bus_frequency_default
}

msn3420_specific()
{
	connect_table=(${msn3420_base_connect_table[@]})
	add_cpu_board_to_connection_table

	thermal_type=$thermal_type_t9
	max_tachos=10
	hotplug_fans=5
	echo 25000 > $config_path/fan_max_speed
	echo 4500 > $config_path/fan_min_speed
	echo 23000 > $config_path/psu_fan_max
	echo 4600 > $config_path/psu_fan_min
	echo 3 > $config_path/cpld_num
	echo 24c02 > $config_path/psu_eeprom_type
	lm_sensors_config="$lm_sensors_configs_path/msn3700_sensors.conf"
}

msn38xx_specific()
{
	connect_table=(${msn3800_base_connect_table[@]})
	add_cpu_board_to_connection_table

	thermal_type=$thermal_type_t7
	max_tachos=3
	hotplug_fans=3
	echo 11000 > $config_path/fan_max_speed
	echo 2235 > $config_path/fan_min_speed
	echo 23000 > $config_path/psu_fan_max
	echo 4600 > $config_path/psu_fan_min
	echo 4 > $config_path/cpld_num
	lm_sensors_config="$lm_sensors_configs_path/msn3800_sensors.conf"
}

msn24102_specific()
{
	local cpu_bus_offset=18
	# This system do not use auto detected cpu conection table.
	connect_table=(${msn27002_msn24102_msb78002_base_connect_table[@]})
	add_cpu_board_to_connection_table $cpu_bus_offset

	thermal_type=$thermal_type_t1
	max_tachos=8
	hotplug_fans=4
	echo 21000 > $config_path/fan_max_speed
	echo 5400 > $config_path/fan_min_speed
	echo 18000 > $config_path/psu_fan_max
	echo 2000 > $config_path/psu_fan_min
	echo 9 > $config_path/fan_inversed
	echo 4 > $config_path/cpld_num
	i2c_comex_mon_bus_default=23
	i2c_bus_def_off_eeprom_cpu=24
	echo 24c02 > $config_path/psu_eeprom_type
	get_i2c_bus_frequency_default
}

msn27002_msb78002_specific()
{
	local cpu_bus_offset=18
	# This system do not use auto detected cpu conection table.
	connect_table=(${msn27002_msn24102_msb78002_base_connect_table[@]})
	add_cpu_board_to_connection_table $cpu_bus_offset

	thermal_type=$thermal_type_t1
	max_tachos=8
	hotplug_fans=4
	echo 25000 > $config_path/fan_max_speed
	echo 1500 > $config_path/fan_min_speed
	echo 18000 > $config_path/psu_fan_max
	echo 2000 > $config_path/psu_fan_min
	echo 9 > $config_path/fan_inversed
	echo 4 > $config_path/cpld_num
	i2c_comex_mon_bus_default=23
	i2c_bus_def_off_eeprom_cpu=24
	echo 24c02 > $config_path/psu_eeprom_type
}

connect_msn4700_msn4600()
{
	connect_table=(${msn4700_msn4600_base_connect_table[@]})
	add_cpu_board_to_connection_table
	lm_sensors_config="$lm_sensors_configs_path/msn4700_sensors.conf"
}

connect_msn4700_msn4600_A1()
{
	connect_table=(${msn4700_msn4600_A1_base_connect_table[@]})
	add_cpu_board_to_connection_table
	lm_sensors_config="$lm_sensors_configs_path/msn4700_sensors.conf"
}

msn47xx_specific()
{
	regio_path=$(find_regio_sysfs_path)
	res=$?
	if [ $res -eq 0 ]; then
		sys_ver=$(cut "$regio_path"/config1 -d' ' -f 1)
		case $sys_ver in
			1)
				connect_msn4700_msn4600_A1
			;;
			*)
				connect_msn4700_msn4600
			;;
		esac
	else
		connect_msn4700_msn4600
	fi

	thermal_type=$thermal_type_t10
	max_tachos=12
	echo 25000 > $config_path/fan_max_speed
	echo 4500 > $config_path/fan_min_speed
	echo 23000 > $config_path/psu_fan_max
	echo 4600 > $config_path/psu_fan_min
	echo 3 > $config_path/cpld_num
}

msn46xx_specific()
{
	regio_path=$(find_regio_sysfs_path)
	res=$?
	if [ $res -eq 0 ]; then
		sys_ver=$(cut "$regio_path"/config1 -d' ' -f 1)
		case $sys_ver in
			3)
				connect_msn4700_msn4600_A1
			;;
			*)
				connect_msn4700_msn4600
			;;
		esac
	else
		connect_msn4700_msn4600
	fi

	sku=$(< /sys/devices/virtual/dmi/id/product_sku)
	# this is MSN4600C
	if [ "$sku" == "HI124" ]; then
		thermal_type=$thermal_type_t8
		echo 11000 > $config_path/fan_max_speed
		echo 2235 > $config_path/fan_min_speed
	# this is MSN4600
	else
		thermal_type=$thermal_type_def
		echo 19500 > $config_path/fan_max_speed
		echo 2800 > $config_path/fan_min_speed
	fi

	max_tachos=3
	hotplug_fans=3
	echo 23000 > $config_path/psu_fan_max
	echo 4600 > $config_path/psu_fan_min
	echo 3 > $config_path/cpld_num
}

msn3510_specific()
{
	connect_table=(${msn3510_base_connect_table[@]})
	add_cpu_board_to_connection_table

	thermal_type=$thermal_type_def
	max_tachos=12
	echo 25000 > $config_path/fan_max_speed
	echo 4500 > $config_path/fan_min_speed
	echo 23000 > $config_path/psu_fan_max
	echo 4600 > $config_path/psu_fan_min
	echo 3 > $config_path/cpld_num
	lm_sensors_config="$lm_sensors_configs_path/msn3700_sensors.conf"
}

mqm97xx_specific()
{
	connect_table=(${mqm97xx_base_connect_table[@]})
	add_cpu_board_to_connection_table

	thermal_type=$thermal_type_def
	max_tachos=14
	echo 29500 > $config_path/fan_max_speed
	echo 5000 > $config_path/fan_min_speed
	echo 23000 > $config_path/psu_fan_max
	echo 4600 > $config_path/psu_fan_min
	echo 3 > $config_path/cpld_num
	lm_sensors_config="$lm_sensors_configs_path/mqm9700_sensors.conf"
}

msn_spc2_common()
{
	sku=$(< /sys/devices/virtual/dmi/id/product_sku)
	case $sku in
		HI120)
			msn3420_specific
			;;
		HI121)
			msn3510_specific
			;;
		*)
			mqmxxx_msn37x_msn34x_specific
			;;
	esac
}

msn_spc3_common()
{
	sku=$(< /sys/devices/virtual/dmi/id/product_sku)
	case $sku in
		HI123|HI124)
			msn46xx_specific
		;;
		HI122)
			msn47xx_specific
		;;
		HI130)
			mqm97xx_specific
		;;
		*)
			msn47xx_specific
		;;
	esac
}

check_cpu_type()
{
	if [ ! -f $config_path/cpu_type ]; then
		family_num=$(grep -m1 "cpu family" /proc/cpuinfo | awk '{print $4}')
		model_num=$(grep -m1 model /proc/cpuinfo | awk '{print $3}')
		cpu_type=$(printf "0x%X%X" "$family_num" "$model_num")
		echo $cpu_type > $config_path/cpu_type
	else
		cpu_type=$(cat $config_path/cpu_type)
	fi
}

msn48xx_specific()
{
	local cpu_bus_offset=51
	connect_table=(${msn4800_base_connect_table[@]})
	add_cpu_board_to_connection_table $cpu_bus_offset
	hotplug_linecards=8
	i2c_comex_mon_bus_default=$((cpu_bus_offset+5))
	i2c_bus_def_off_eeprom_cpu=$((cpu_bus_offset+6))
	echo 4 > $config_path/cpld_num
	hotplug_pwrs=4
	hotplug_psus=4
	i2c_asic_bus_default=3
	echo 22000 > $config_path/fan_max_speed
	echo 3000 > $config_path/fan_min_speed
	echo 27500 > $config_path/psu_fan_max
	echo 4600 > $config_path/psu_fan_min
}

check_system()
{
	check_cpu_type
	# Check ODM
	board=$(< /sys/devices/virtual/dmi/id/board_name)
	case $board in
		VMOD0001)
			msn27xx_msb_msx_specific
			;;
		VMOD0002)
			msn21xx_specific
			;;
		VMOD0003)
			msn274x_specific
			;;
		VMOD0004)
			msn201x_specific
			;;
		VMOD0005)
			msn_spc2_common
			;;
		VMOD0007)
			msn38xx_specific
			;;
		VMOD0009)
			msn27002_msb78002_specific
			;;
		VMOD0010)
			msn_spc3_common
			;;
		VMOD0011)
			msn48xx_specific
			;;
		*)
			product=$(< /sys/devices/virtual/dmi/id/product_name)
			case $product in
				MSN27002|MSB78002)
					msn27002_msb78002_specific
					;;
				MSN24102)
					msn24102_specific
					;;
				MSN274*)
					msn274x_specific
					;;
				MSN21*)
					msn21xx_specific
					;;
				MSN24*)
					msn24xx_specific
					;;
				MSN27*|MSB*|MSX*)
					msn27xx_msb_msx_specific
					;;
				MSN201*)
					msn201x_specific
					;;
				MQM87*|MSN37*|MSN34*)
					mqmxxx_msn37x_msn34x_specific
					;;
				MSN35*)
					msn3510_specific
					;;
				MSN38*)
					msn38xx_specific
					;;
				MSN46*)
					msn46xx_specific
					;;
				MQM97*)
					mqm97xx_specific
					;;
				*)
					# Check marginal system, system without SMBIOS customization,
					# only on old types of Mellanox switches.
					if grep -q "Mellanox Technologies" /sys/devices/virtual/dmi/id/chassis_vendor ; then
						case $cpu_type in
							$RNG_CPU)
								msn21xx_specific
								;;
							$IVB_CPU)
								msn27xx_msb_msx_specific
								;;
							$BDW_CPU)
								mqmxxx_msn37x_msn34x_specific
								;;
							*)
								log_err "$product is not supported"
								exit 0
								;;
						esac
					else
						log_err "$product is not supported"
						exit 0
					fi
					;;
			esac
			;;
	esac
}

find_i2c_bus()
{
	# Find physical bus number of Mellanox I2C controller. The default
	# number is 1, but it could be assigned to others id numbers on
	# systems with different CPU types.
	for ((i=1; i<i2c_bus_max; i++)); do
		folder=/sys/bus/i2c/devices/i2c-$i
		if [ -d $folder ]; then
			name=$(cut $folder/name -d' ' -f 1)
			if [ "$name" == "i2c-mlxcpld" ]; then
				i2c_bus_offset=$((i-1))
				return
			fi
		fi
	done

	log_err "i2c-mlxcpld driver is not loaded"
	exit 0
}

connect_device()
{
	if [ -f /sys/bus/i2c/devices/i2c-"$3"/new_device ]; then
		addr=$(echo "$2" | tail -c +3)
		bus=$(($3+i2c_bus_offset))
		if [ ! -d /sys/bus/i2c/devices/$bus-00"$addr" ] &&
		   [ ! -d /sys/bus/i2c/devices/$bus-000"$addr" ]; then
			echo "$1" "$2" > /sys/bus/i2c/devices/i2c-$bus/new_device
		fi
	fi

	return 0
}

disconnect_device()
{
	if [ -f /sys/bus/i2c/devices/i2c-"$2"/delete_device ]; then
		addr=$(echo "$1" | tail -c +3)
		bus=$(($2+i2c_bus_offset))
		if [ -d /sys/bus/i2c/devices/$bus-00"$addr" ] ||
		   [ -d /sys/bus/i2c/devices/$bus-000"$addr" ]; then
			echo "$1" > /sys/bus/i2c/devices/i2c-$bus/delete_device
		fi
	fi

	return 0
}

create_event_files()
{
	if [ $hotplug_psus -ne 0 ]; then
		for ((i=1; i<=hotplug_psus; i+=1)); do
			touch $events_path/psu$i
		done
	fi
	if [ $hotplug_pwrs -ne 0 ]; then
		for ((i=1; i<=hotplug_pwrs; i+=1)); do
			touch $events_path/pwr$i
		done
	fi
	if [ $hotplug_fans -ne 0 ]; then
		for ((i=1; i<=hotplug_fans; i+=1)); do
			touch $events_path/fan$i
		done
	fi
	if [ $hotplug_linecards -ne 0 ]; then
		for ((i=1; i<=hotplug_linecards; i+=1)); do
			touch $events_path/lc"$i"_prsnt
			touch $events_path/lc"$i"_verified
			touch $events_path/lc"$i"_powered
			touch $events_path/lc"$i"_ready
			touch $events_path/lc"$i"_synced
			touch $events_path/lc"$i"_active
			touch $events_path/lc"$i"_shutdown
		done
	fi
}

get_asic_bus()
{
	if [ ! -f $config_path/asic_bus ]; then
		find_i2c_bus
		asic_bus=$((i2c_asic_bus_default+i2c_bus_offset))
		echo $asic_bus > $config_path/asic_bus
	else
		asic_bus=$(cat $config_path/asic_bus)
	fi
	return $((asic_bus))
}

set_config_data()
{
	echo $psu1_i2c_addr > $config_path/psu1_i2c_addr
	echo $psu2_i2c_addr > $config_path/psu2_i2c_addr
	echo $fan_psu_default > $config_path/fan_psu_default
	echo $fan_command > $config_path/fan_command
	echo 35 > $config_path/thermal_delay
	echo $chipup_delay_default > $config_path/chipup_delay
	echo 0 > $config_path/chipdown_delay
	echo $hotplug_psus > $config_path/hotplug_psus
	echo $hotplug_pwrs > $config_path/hotplug_pwrs
	echo $hotplug_fans > $config_path/hotplug_fans
	echo $hotplug_linecards > $config_path/hotplug_linecards
}

connect_platform()
{
	for ((i=0; i<${#connect_table[@]}; i+=3)); do
		connect_device "${connect_table[i]}" "${connect_table[i+1]}" \
				"${connect_table[i+2]}"
	done
}

disconnect_platform()
{
	for ((i=0; i<${#connect_table[@]}; i+=3)); do
		disconnect_device "${connect_table[i+1]}" "${connect_table[i+2]}"
	done
}

create_symbolic_links()
{
	if [ ! -d $hw_management_path ]; then
		mkdir $hw_management_path
	fi
	if [ ! -d $thermal_path ]; then
		mkdir $thermal_path
	fi	
	if [ ! -d $config_path ]; then
		mkdir $config_path
	fi
	if [ ! -d $environment_path ]; then
		mkdir $environment_path
	fi
	if [ ! -d $power_path ]; then
		mkdir $power_path
	fi
	if [ ! -d $alarm_path ]; then
		mkdir $alarm_path
	fi
	if [ ! -d $eeprom_path ]; then
		mkdir $eeprom_path
	fi
	if [ ! -d $led_path ]; then
		mkdir $led_path
	fi
	if [ ! -d $system_path ]; then
		mkdir $system_path
	fi
	if [ ! -d $sfp_path ]; then
		mkdir $sfp_path
	fi
	if [ ! -d $watchdog_path ]; then
		mkdir $watchdog_path
	fi
	if [ ! -d $events_path ]; then
		mkdir $events_path
	fi
	if [ ! -h $power_path/pwr_consum ]; then
		ln -sf /usr/bin/hw-management-power-helper.sh $power_path/pwr_consum
	fi
	if [ ! -h $power_path/pwr_sys ]; then
		ln -sf /usr/bin/hw-management-power-helper.sh $power_path/pwr_sys
	fi
	touch $udev_ready
}

remove_symbolic_links()
{
	# Clean hw-management directory - remove folder if it's empty
	if [ -d $hw_management_path ]; then
		find $hw_management_path -type l -exec unlink {} \;
		rm -rf $hw_management_path
	fi
}

do_start()
{
	create_symbolic_links
	check_system
	echo ${i2c_comex_mon_bus_default} > $config_path/i2c_comex_mon_bus_default
	echo ${i2c_bus_def_off_eeprom_cpu} > $config_path/i2c_bus_def_off_eeprom_cpu
	depmod -a 2>/dev/null
	udevadm trigger --action=add
	set_sodimm_temp_limits
	set_jtag_gpio "export"
	set_config_data
	get_asic_bus
	create_event_files
	connect_platform
	sleep 1
	/usr/bin/hw-management-start-post.sh

	if [ -f $config_path/max_tachos ]; then
		max_tachos=$(<$config_path/max_tachos)
	fi

	# check for MSN3700C exeption
	if [ "$max_tachos" == 8 ] && [ "$tune_thermal_type" == 1 ]; then
		thermal_type=$thermal_type_t6
	fi
	# Information for thermal control service
	echo $thermal_type > $config_path/thermal_type

	if [ -v "lm_sensors_config" ] && [ -f $lm_sensors_config ]; then
		ln -sf $lm_sensors_config $config_path/lm_sensors_config
	else
		ln -sf /etc/sensors3.conf $config_path/lm_sensors_config
	fi
	if [ -f $config_path/fixed_fans_system ] && [ "$(< $config_path/fixed_fans_system)" = 1 ]; then
		get_fixed_fans_direction
		if [ -f $config_path/fixed_fans_dir ]; then
			for i in $(seq 1 "$(< $config_path/fan_drwr_num)"); do
				cat $config_path/fixed_fans_dir > $thermal_path/fan"$i"_dir
			done
		fi
	fi
}

do_stop()
{
	check_system
	disconnect_platform
	set_jtag_gpio "unexport"
	rm -fR /var/run/hw-management
	# Re-try removing after 1 second in case of failure.
	# It can happens if some app locked file for reading/writing
	if [ "$?" -ne 0 ]; then
		sleep 1
		rm -fR /var/run/hw-management
	fi
}

function lock_service_state_change()
{
	exec {LOCKFD}>${LOCKFILE}
	/usr/bin/flock -x ${LOCKFD}
	trap '/usr/bin/flock -u ${LOCKFD}' EXIT SIGINT SIGQUIT SIGTERM
}

function unlock_service_state_change()
{
	/usr/bin/flock -u ${LOCKFD}
}

do_chip_up_down()
{
	action=$1

	board=$(cat /sys/devices/virtual/dmi/id/board_name)
	case $board in
	VMOD0011)
		# Chip up / down operations are to be performed automatically.
		return
		;;
	*)
		;;
	esac

	# Add ASIC device.
	get_asic_bus
	bus=$?

	case $action in
	0)
		lock_service_state_change
		chipup_delay=$(< $config_path/chipup_delay)
		echo 1 > $config_path/suspend
		if [ -d /sys/bus/i2c/devices/"$bus"-"$i2c_asic_addr_name" ]; then
			chipdown_delay=$(< $config_path/chipdown_delay)
			sleep "$chipdown_delay"
			echo $i2c_asic_addr > /sys/bus/i2c/devices/i2c-"$bus"/delete_device
		fi
		unlock_service_state_change
		;;
	1)
		lock_service_state_change
		[ -f "$config_path/chipup_dis" ] && disable=$(< $config_path/chipup_dis)
		if [ "$disable" ] && [ "$disable" -gt 0 ]; then
			disable=$((disable-1))
			echo $disable > $config_path/chipup_dis
			unlock_service_state_change
			exit 0
		fi
		chipup_delay=$(< $config_path/chipup_delay)
		if [ ! -d /sys/bus/i2c/devices/"$bus"-"$i2c_asic_addr_name" ]; then
			sleep "$chipup_delay"
			echo 0 > $config_path/sfp_counter
			set_i2c_bus_frequency_400KHz
			echo mlxsw_minimal $i2c_asic_addr > /sys/bus/i2c/devices/i2c-"$bus"/new_device
			restore_i2c_bus_frequency_default
			if [ -f "$config_path/cpld_port" ] && [ -f $system_path/cpld3_version ]; then
				# Append port CPLD version.
				str=$(< $system_path/cpld_base)
				cpld_port=$(< $system_path/cpld3_version)
				str=$str$(printf "_CPLD000000_REV%02d00" "$cpld_port")
				echo "$str" > $system_path/cpld
			fi
		else
			unlock_service_state_change
			return
		fi
		echo 0 > $config_path/suspend
		unlock_service_state_change
		;;
	*)
		exit 1
		;;
	esac
}

do_chip_down()
{
	# Delete ASIC device
	/usr/bin/hw-management-thermal-events.sh change hotplug_asic down %S %p
}

__usage="
Usage: $(basename "$0") [Options]

Options:
	start		Start hw-management service, supposed to be
			activated at initialization by system service
			control.
	stop		Stop hw-management service, supposed to be
			activated at system shutdown by system service
			control.
	chipup		Manual activation of ASIC I2C driver.
	chipdown	Manual de-activation of ASIC I2C driver.
	chipupen	Set 'chipup_dis' attribute to zero.
	chipupdis <n>	Set 'chipup_dis' attribute to <n>, when <n>
	thermsuspend	Suspend thermal control (if thermal control is
			activated by hw-management package.
			Not relevant for users who disable hw-management
			thermal control.
	thermresume	Resume thermal control.
			Not relevant for users who disable hw-management
			thermal control.
	restart
	force-reload	Performs hw-management 'stop' and the 'start.
"

case $ACTION in
	start)
		if [ -d /var/run/hw-management ]; then
			log_err "hw-management is already started"
			exit 1
		fi
		do_start
	;;
	stop)
		if [ -d /var/run/hw-management ]; then
			echo 1 > $config_path/stopping
			do_chip_up_down 0
			do_stop
		fi
	;;
	chipup)
		if [ -d /var/run/hw-management ]; then
			do_chip_up_down 1 "$2"
		fi
	;;
	chipdown)
		if [ -d /var/run/hw-management ]; then
			do_chip_up_down 0
		fi
	;;
	chipupen)
		echo 0 > $config_path/chipup_dis
	;;
	chipupdis)
		if [ -z "$2" ]; then
			echo 1 > $config_path/chipup_dis
		else
			echo "$2" > $config_path/chipup_dis
		fi
	;;
	thermsuspend)
		if [ -d /var/run/hw-management ]; then
			echo 1 > $config_path/suspend
		fi
	;;
	thermresume)
		if [ -d /var/run/hw-management ]; then
			echo 0 > $config_path/suspend
		fi
	;;
	restart|force-reload)
		do_stop
		sleep 3
		do_start
	;;
	*)
		echo "$__usage"
		exit 1
	;;
esac
exit 0<|MERGE_RESOLUTION|>--- conflicted
+++ resolved
@@ -150,11 +150,7 @@
 
 # CoffeeLake CPU.
 cpu_type2_connection_table=(	max11603 0x6d 15 \
-<<<<<<< HEAD
-			mp2975 0x6e 15 \
-=======
 			mp2975 0x6b 15 \
->>>>>>> a7598a30
 			24c32 0x50 16)
 
 msn2700_base_connect_table=(	pmbus 0x27 5 \
