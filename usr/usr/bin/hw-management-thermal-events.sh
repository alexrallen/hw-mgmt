--- conflicted
+++ resolved
@@ -158,8 +158,7 @@
 	if [ ! -f ${udev_ready} ]; then
 		exit 0
 	fi
-	case "$2" in
-		fan_amb | port_amb | pcisw_amb | lrl_amb | swb_amb | cpu_amb)
+	if [ "$2" == "fan_amb" ] || [ "$2" == "port_amb" ] || [ "$2" == "pcisw_amb" ]; then
 		# Verify if this is COMEX sensor
 		find_i2c_bus
 		comex_bus=$((i2c_comex_mon_bus_default+i2c_bus_offset))
@@ -551,11 +550,7 @@
 	if [ "$2" == "psu1" ] || [ "$2" == "psu2" ] ||
 	   [ "$2" == "psu3" ] || [ "$2" == "psu4" ]; then
 		sku=$(< /sys/devices/virtual/dmi/id/product_sku)
-<<<<<<< HEAD
-		if [[ $sku == "HI138" ]]; then
-=======
 		if [[ $sku == "HI138" ]] || [[ $sku == "HI139" ]]; then
->>>>>>> 9a985db2
 			exit 0
 		fi
 		find_i2c_bus
