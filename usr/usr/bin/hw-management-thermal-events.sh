#!/bin/bash

###########################################################################
# Copyright (c) 2018, NVIDIA CORPORATION & AFFILIATES. All rights reserved.
#
# Redistribution and use in source and binary forms, with or without
# modification, are permitted provided that the following conditions are met:
#
# 1. Redistributions of source code must retain the above copyright
#    notice, this list of conditions and the following disclaimer.
# 2. Redistributions in binary form must reproduce the above copyright
#    notice, this list of conditions and the following disclaimer in the
#    documentation and/or other materials provided with the distribution.
# 3. Neither the names of the copyright holders nor the names of its
#    contributors may be used to endorse or promote products derived from
#    this software without specific prior written permission.
#
# Alternatively, this software may be distributed under the terms of the
# GNU General Public License ("GPL") version 2 as published by the Free
# Software Foundation.
#
# THIS SOFTWARE IS PROVIDED BY THE COPYRIGHT HOLDERS AND CONTRIBUTORS "AS IS"
# AND ANY EXPRESS OR IMPLIED WARRANTIES, INCLUDING, BUT NOT LIMITED TO, THE
# IMPLIED WARRANTIES OF MERCHANTABILITY AND FITNESS FOR A PARTICULAR PURPOSE
# ARE DISCLAIMED. IN NO EVENT SHALL THE COPYRIGHT OWNER OR CONTRIBUTORS BE
# LIABLE FOR ANY DIRECT, INDIRECT, INCIDENTAL, SPECIAL, EXEMPLARY, OR
# CONSEQUENTIAL DAMAGES (INCLUDING, BUT NOT LIMITED TO, PROCUREMENT OF
# SUBSTITUTE GOODS OR SERVICES; LOSS OF USE, DATA, OR PROFITS; OR BUSINESS
# INTERRUPTION) HOWEVER CAUSED AND ON ANY THEORY OF LIABILITY, WHETHER IN
# CONTRACT, STRICT LIABILITY, OR TORT (INCLUDING NEGLIGENCE OR OTHERWISE)
# ARISING IN ANY WAY OUT OF THE USE OF THIS SOFTWARE, EVEN IF ADVISED OF THE
# POSSIBILITY OF SUCH DAMAGE.
#

source hw-management-helpers.sh

# Local variables
fan_command=$config_path/fan_command
fan_psu_default=$config_path/fan_psu_default
max_psus=4
max_tachos=14
max_pwm=4
max_lcs=8
min_module_gbox_ind=2
max_module_gbox_ind=160
min_lc_thermal_ind=1
max_lc_thermal_ind=20
i2c_asic_bus_default=2
pciesw_i2c_bus=0
i2c_comex_mon_bus_default=$(< $config_path/i2c_comex_mon_bus_default)
fan_full_speed_code=20

if [ "$board_type" == "VMOD0014" ]; then
	i2c_bus_max=14
	i2c_asic_bus_default=6
fi

# Get line card number by module 'sysfs' device path
# $1 - sys device path in, example: /sys/devices/platform/mlxplat/i2c_mlxcpld.1/i2c-1/i2c-3/3-0037/hwmon/hwmon<n>/
# return line card number 1..8 or 0 in ASIC case
get_lc_id_hwmon()
{
	sysfs_path=$1
	name=$(< "$sysfs_path"/name)
	regex="linecard#([0-9]+)"
	[[ $name =~ $regex ]]
	if [[ -z "${BASH_REMATCH[1]}" ]]; then
		return 0
	else
		return "${BASH_REMATCH[1]}"
	fi
}

set_lc_id_hwmon()
{
	sysfs_path=$1
	cpath=$2
	hwmon=$(basename "$sysfs_path")
	echo $hwmon > "$cpath/hwmon"
}

get_lc_id_from_hwmon()
{
	sysfs_path=$1
	hwmon=$(basename "$sysfs_path")
	lc_num=$(< $config_path/hotplug_linecards)
	for ((i = 1; i <= $lc_num; i++ )); do
		if [ -d $hw_management_path/lc"$i" ]; then
			hwmon_lc=$(< "$hw_management_path/lc$i/config/hwmon")
			if [ "$hwmon" == "$hwmon_lc" ]; then
				return "$i"
			fi
		fi
	done
	return 0
}

# Get line card number from tz name
# $1 - zone type example: mlxsw-lc2-module8, mlxsw-module8
# return line card number 1..8 or 0 in ASIC case
get_lc_id_tz()
{
	zonetype=$1
	regex="mlxsw-lc([0-9]+)?-\S+[0-9]+"
	[[ $zonetype =~ $regex ]]
	if [[ -z "${BASH_REMATCH[1]}" ]]; then
		return 0
	else
		return "${BASH_REMATCH[1]}"
	fi
}

psu_sensor_attr_list=("min" "max" "crit" "lcrit")

# Connect PSU sensor with attributes (min, max, crit, lcrit)
# $1 - sensor sysfs path
# $2 - sensor name (volt, volt_in, curr, ...)
# return none
psu_connect_power_sensor()
{
	sysfs_sensor_path=$1
	sensor_name=$2

	# First check and connect sensor
	if [ -f "$sysfs_sensor_path"_input ];
	then
		ln -sf "$sysfs_sensor_path"_input "$power_path"/"$sensor_name"
		touch "$power_path"/"$sensor_name"_capability
		for attr_name in ${psu_sensor_attr_list[*]}
		do
			sysfs_sensor_attr_path="$sysfs_sensor_path"_$attr_name
			if [ -f "$sysfs_sensor_attr_path" ];
			then
				ln -sf "$sysfs_sensor_attr_path" "$power_path"/"$sensor_name"_"$attr_name"
				echo -n "$attr_name " >> "$power_path"/"$sensor_name"_capability
			fi
		done
	fi
}

# Disconnect PSU sensor with attributes (min, max,crit, lcrit)
# $1 - sensor name
# return none
psu_disconnect_power_sensor()
{
	sensor_name=$1
	check_n_unlink "$power_path"/"$sensor_name"
	for attr_name in ${psu_sensor_attr_list[*]}
	do
		check_n_unlink "$power_path"/"$sensor_name"_"$attr_name"
	done
	rm -f "$power_path"/"$sensor_name"_capability
}

if [ "$1" == "add" ]; then
	# Don't process udev events until service is started and directories are created
	if [ ! -f ${udev_ready} ]; then
		exit 0
	fi
	if [ "$2" == "fan_amb" ] || [ "$2" == "port_amb" ] || [ "$2" == "pcisw_amb" ]; then
		# Verify if this is COMEX sensor
		find_i2c_bus
		comex_bus=$((i2c_comex_mon_bus_default+i2c_bus_offset))
		# Verify if this is ASIC sensor
		asic_bus=$((i2c_asic_bus_default+i2c_bus_offset))
		if [ -f $config_path/pcie_default_i2c_bus ]; then
			pciesw_i2c_bus=$(< $config_path/pcie_default_i2c_bus)
			pciesw_i2c_bus=$((pciesw_i2c_bus+i2c_bus_offset))
		fi
		busdir=$(echo "$3""$4" |xargs dirname |xargs dirname)
		busfolder=$(basename "$busdir")
		bus="${busfolder:0:${#busfolder}-5}"
		if [ "$bus" == "$comex_bus" ]; then
			ln -sf "$3""$4"/temp1_input $thermal_path/comex_amb
		elif [ "$bus" == "$asic_bus" ]; then
			exit 0
		elif [ "$bus" == "$pciesw_i2c_bus" ]; then
			ln -sf "$3""$4"/temp2_input $thermal_path/pciesw_amb
		else
			ln -sf "$3""$4"/temp1_input $thermal_path/"$2"
		fi
	fi
	if [ "$2" == "switch" ]; then
		get_lc_id_hwmon "$3$4"
		lc_number=$?
		if [ "$lc_number" -ne 0 ]; then
			cpath="$hw_management_path/lc$lc_number/config"
			tpath="$hw_management_path/lc$lc_number/thermal"
			min_module_ind=$min_lc_thermal_ind
			max_module_ind=$max_lc_thermal_ind
			set_lc_id_hwmon "$3$4" "$cpath"
		else
			cpath="$config_path"
			tpath="$thermal_path"
			min_module_ind=$min_module_gbox_ind
			max_module_ind=$max_module_gbox_ind
			echo 0 > "$cpath"/gearbox_counter
			echo 0 > "$cpath"/module_counter
		fi

		name=$(< "$3""$4"/name)
		if [ ! -f "$cpath/gearbox_counter" ]; then
			echo 0 > "$cpath"/gearbox_counter
		fi
		if [ ! -f "$cpath/module_counter" ]; then
			echo 0 > "$cpath"/module_counter
		fi

		if [ "$name" == "mlxsw" ]; then
			ln -sf "$3""$4"/temp1_input "$tpath"/asic
			if [ -f "$3""$4"/pwm1 ]; then
				ln -sf "$3""$4"/pwm1 "$tpath"/pwm1
				echo "$name" > "$cpath"/cooling_name
			fi
			if [ -f "$cpath"/fan_inversed ]; then
				inv=$(< "$cpath"/fan_inversed)
			fi
			for ((i=1; i<=max_tachos; i+=1)); do
				if [ -z "$inv" ] || [ "${inv}" -eq 0 ]; then
					j=$i
				else
					j=$((inv - i))
				fi
				if [ -f "$3""$4"/fan"$i"_input ]; then
					ln -sf "$3""$4"/fan"$i"_input "$tpath"/fan"$j"_speed_get
					ln -sf "$3""$4"/pwm1 "$tpath"/fan"$j"_speed_set
					ln -sf "$3""$4"/fan"$i"_fault "$tpath"/fan"$j"_fault
					check_n_link "$cpath"/fan_min_speed "$tpath"/fan"$j"_min
					check_n_link "$cpath"/fan_max_speed "$tpath"/fan"$j"_max
					# Save max_tachos to config
					echo $i > "$cpath"/max_tachos
				fi
			done
		fi

		lcmatch=`echo $name | cut -d"#" -f1`
		if [ "$name" == "mlxsw" ] || [ "$lcmatch" == "linecard" ]; then
			for ((i=min_module_ind; i<=max_module_ind; i+=1)); do
				if [ -f "$3""$4"/temp"$i"_input ]; then
					label=$(< "$3""$4"/temp"$i"_label)
					case $label in
					*front*)
						if [ "$name" == "mlxsw" ]; then
							j=$((i-1))
						else
							j="$i"
						fi
						ln -sf "$3""$4"/temp"$i"_input "$tpath"/module"$j"_temp_input
						ln -sf "$3""$4"/temp"$i"_fault "$tpath"/module"$j"_temp_fault
						ln -sf "$3""$4"/temp"$i"_crit "$tpath"/module"$j"_temp_crit
						ln -sf "$3""$4"/temp"$i"_emergency "$tpath"/module"$j"_temp_emergency
						lock_service_state_change
						[ -f "$cpath/module_counter" ] && module_counter=$(< "$cpath"/module_counter)
						module_counter=$((module_counter+1))
						echo "$module_counter" > "$cpath"/module_counter
						if [ "$lcmatch" == "linecard" ]; then
							chassis_module_counter=$(< "$config_path"/module_counter)
							chassis_module_counter=$((chassis_module_counter+1))
							echo "$chassis_module_counter " > "$config_path"/module_counter
						fi
						unlock_service_state_change
						;;
					*gear*)
						lock_service_state_change
						[ -f "$cpath/gearbox_counter" ] && gearbox_counter=$(< "$cpath"/gearbox_counter)
						gearbox_counter=$((gearbox_counter+1))
						echo "$gearbox_counter" > "$cpath"/gearbox_counter
						if [ "$lcmatch" == "linecard" ]; then
							chassis_gearbox_counter=$(< "$config_path"/gearbox_counter)
							chassis_gearbox_counter=$((chassis_gearbox_counter+1))
							echo "$chassis_gearbox_counter" > "$config_path"/gearbox_counter
						fi
						unlock_service_state_change
						ln -sf "$3""$4"/temp"$i"_input "$tpath"/gearbox"$gearbox_counter"_temp_input
						;;
					*)
						;;
					esac
				fi
			done
		fi
	fi

	if [ "$2" == "regfan" ]; then
		name=$(< "$3""$4"/name)
		echo "$name" > $config_path/cooling_name
		ln -sf "$3""$4"/pwm1 $thermal_path/pwm1
		for ((i=1; i<=max_pwm; i+=1)); do
			if [ -f "$3""$4"/pwm"$i" ]; then
				ln -sf "$3""$4"/pwm"$i" $thermal_path/pwm"$i"
			fi
		done
		if [ -f $config_path/fan_inversed ]; then
			inv=$(< $config_path/fan_inversed)
		fi
		for ((i=1; i<=max_tachos; i+=1)); do
			if [ -z "$inv" ] || [ "${inv}" -eq 0 ]; then
				j=$i
			else
				j=$((inv - i))
			fi
			if [ -f "$3""$4"/fan"$i"_input ]; then
				ln -sf "$3""$4"/fan"$i"_input $thermal_path/fan"$j"_speed_get
				ln -sf "$3""$4"/pwm1 $thermal_path/fan"$j"_speed_set
				ln -sf "$3""$4"/fan"$i"_fault $thermal_path/fan"$j"_fault
				check_n_link $config_path/fan_min_speed $thermal_path/fan"$j"_min
				check_n_link $config_path/fan_max_speed $thermal_path/fan"$j"_max
				# Save max_tachos to config.
				echo $i > $config_path/max_tachos
			fi
		done
	fi
	if [ "$2" == "thermal_zone" ]; then
		zonetype=$(< "$3""$4"/type)
		get_lc_id_tz "$zonetype"
		lc_number=$?
		if [ "$lc_number" -ne 0 ]; then
			# Remove "lc{n}" from zonetype substring
			# mlxsw-lc1-module2 => mlxsw-module2
			regex="(\S+)-lc[0-9]+(-\S+[0-9]+)"
			[[ $zonetype =~ $regex ]]
			zonetype="${BASH_REMATCH[1]}${BASH_REMATCH[2]}"
			tpath="$hw_management_path/lc$lc_number/thermal"
		else
			tpath="$hw_management_path/thermal"
		fi

		zonename="$zonetype"
		zoneptype=${zonetype//[0-9]/}
		if [ "$zoneptype" == "mlxsw" ] ||
		   [ "$zoneptype" == "mlxsw-module" ] ||
		   [ "$zoneptype" == "mlxsw-gearbox" ]; then
			mkdir $tpath/"$zonetype"
			ln -sf "$3""$4"/mode $tpath/"$zonetype"/thermal_zone_mode
			ln -sf "$3""$4"/policy $tpath/"$zonetype"/thermal_zone_policy
			ln -sf "$3""$4"/trip_point_0_temp $tpath/"$zonetype"/temp_trip_norm
			ln -sf "$3""$4"/trip_point_1_temp $tpath/"$zonetype"/temp_trip_high
			ln -sf "$3""$4"/trip_point_2_temp $tpath/"$zonetype"/temp_trip_hot
			ln -sf "$3""$4"/temp $tpath/"$zonetype"/thermal_zone_temp
			check_n_link $tpath/"$zonetype"/thermal_zone_temp_emul
			# Create entry with hardcoded value for compatibility with user space.
			if [ "$zoneptype" == "mlxsw" ] || [ "$zoneptype" == "mlxsw-gearbox" ]; then
				if [ ! -f $thermal_path/"$zonetype"/temp_trip_crit ]; then
					echo 120000 > $thermal_path/"$zonename"/temp_trip_crit
				fi
			fi
			# Invoke user thermal governor if exist.
			if [ -x /usr/bin/hw-management-user-thermal-governor.sh ]; then
				/usr/bin/hw-management-user-thermal-governor.sh $tpath/"$zonetype"
			fi
		fi
	fi
	if [ "$2" == "cooling_device" ]; then
		coolingtype=$(< "$3""$4"/type)
		if [ "$coolingtype" == "mlxsw_fan" ] ||
<<<<<<< HEAD
		   [ "$coolingtype" == "mlxreg_fan" ] ||
		   [ "$coolingtype" == "emc2305" ]; then 
=======
		   [ "$coolingtype" == "mlxreg_fan0" ]; then
>>>>>>> 97d838b5
			ln -sf "$3""$4"/cur_state $thermal_path/cooling_cur_state
			# Set FAN to full speed until thermal control is started.
			echo $fan_full_speed_code > $thermal_path/cooling_cur_state
			log_info "FAN speed is set to full speed"
		fi
		if [ "$coolingtype" == "mlxreg_fan1" ]; then
			ln -sf "$3""$4"/cur_state $thermal_path/cooling1_cur_state
		fi
		if [ "$coolingtype" == "mlxreg_fan2" ]; then
			ln -sf "$3""$4"/cur_state $thermal_path/cooling2_cur_state
		fi
		if [ "$coolingtype" == "mlxreg_fan3" ]; then
			ln -sf "$3""$4"/cur_state $thermal_path/cooling3_cur_state
		fi
	fi
	if [ "$2" == "hotplug" ]; then
		for ((i=1; i<=max_tachos; i+=1)); do
			if [ -f "$3""$4"/fan$i ]; then
				ln -sf "$3""$4"/fan$i $thermal_path/fan"$i"_status
				event=$(< $thermal_path/fan"$i"_status)
				if [ "$event" -eq 1 ]; then
					echo 1 > $events_path/fan"$i"
				fi
			fi
		done
		for ((i=1; i<=max_psus; i+=1)); do
			if [ -f "$3""$4"/psu$i ]; then
				ln -sf "$3""$4"/psu$i $thermal_path/psu"$i"_status
				event=$(< $thermal_path/psu"$i"_status)
				if [ "$event" -eq 1 ]; then
					echo 1 > $events_path/psu"$i"
				fi
			fi
			if [ -f "$3""$4"/pwr$i ]; then
				ln -sf "$3""$4"/pwr$i $thermal_path/psu"$i"_pwr_status
				event=$(< "$thermal_path"/psu"$i"_pwr_status)
				if [ "$event" -eq 1 ]; then
					echo 1 > $events_path/pwr"$i"
				fi
			fi
		done
		for ((i=1; i<=max_lcs; i+=1)); do
			if [ -f "$3""$4"/lc"$i"_active ]; then
				ln -sf "$3""$4"/lc"$i"_active $system_path/lc"$i"_active
				event=$(< $system_path/lc"$i"_active)
				if [ "$event" -eq 1 ]; then
					echo 1 > $events_path/lc"$i"_active
				fi
			fi
		done
		for ((i=1; i<=max_lcs; i+=1)); do
			if [ -f "$3""$4"/lc"$i"_powered ]; then
				ln -sf "$3""$4"/lc"$i"_powered $system_path/lc"$i"_powered
				event=$(< $system_path/lc"$i"_powered)
				if [ "$event" -eq 1 ]; then
					echo 1 > $events_path/lc"$i"_powered
				fi
			fi
		done
		for ((i=1; i<=max_lcs; i+=1)); do
			if [ -f "$3""$4"/lc"$i"_present ]; then
				ln -sf "$3""$4"/lc"$i"_present $system_path/lc"$i"_present
				event=$(< $system_path/lc"$i"_present)
				if [ "$event" -eq 1 ]; then
					echo 1 > $events_path/lc"$i"_present
				fi
			fi
		done
		for ((i=1; i<=max_lcs; i+=1)); do
			if [ -f "$3""$4"/lc"$i"_ready ]; then
				ln -sf "$3""$4"/lc"$i"_ready $system_path/lc"$i"_ready
				event=$(< $system_path/lc"$i"_ready)
				if [ "$event" -eq 1 ]; then
					echo 1 > $events_path/lc"$i"_ready
				fi
			fi
		done
		for ((i=1; i<=max_lcs; i+=1)); do
			if [ -f "$3""$4"/lc"$i"_shutdown ]; then
				ln -sf "$3""$4"/lc"$i"_shutdown $system_path/lc"$i"_shutdown
				event=$(< $system_path/lc"$i"_shutdown)
				if [ "$event" -eq 1 ]; then
					echo 1 > $events_path/lc"$i"_shutdown
				fi
			fi
		done
		for ((i=1; i<=max_lcs; i+=1)); do
			if [ -f "$3""$4"/lc"$i"_synced ]; then
				ln -sf "$3""$4"/lc"$i"_synced $system_path/lc"$i"_synced
				event=$(< $system_path/lc"$i"_synced)
				if [ "$event" -eq 1 ]; then
					echo 1 > $events_path/lc"$i"_synced
				fi
			fi
		done
		for ((i=1; i<=max_lcs; i+=1)); do
			if [ -f "$3""$4"/lc"$i"_verified ]; then
				ln -sf "$3""$4"/lc"$i"_verified $system_path/lc"$i"_verified
				event=$(< $system_path/lc"$i"_verified)
				if [ "$event" -eq 1 ]; then
					echo 1 > $events_path/lc"$i"_verified
				fi
			fi
		done
		if [ -d /sys/module/mlxsw_pci ]; then
			exit 0
		fi
		check_n_link "$3""$4"/uevent $config_path/port_config_done
		asic_health=$(< "$3""$4"/asic1)
		if [ "$asic_health" -ne 2 ]; then
			exit 0
		fi
		find_i2c_bus
		bus=$((i2c_asic_bus_default+i2c_bus_offset))
		if [ ! -d /sys/module/mlxsw_minimal ]; then
			modprobe mlxsw_minimal
		fi
		if [ ! -f /etc/init.d/sxdkernel ]; then
			sleep 3
			/usr/bin/hw-management.sh chipup
		fi
	fi
	# Max index of SN2201 cputemp is 14.
	if [ "$2" == "cputemp" ]; then
		for i in {1..14}; do
			if [ -f "$3""$4"/temp"$i"_input ]; then
				if [ $i -eq 1 ]; then
					name="pack"
				else
					id=$((i-2))
					name="core$id"
				fi
				ln -sf "$3""$4"/temp"$i"_input $thermal_path/cpu_$name
				ln -sf "$3""$4"/temp"$i"_crit $thermal_path/cpu_"$name"_crit
				ln -sf "$3""$4"/temp"$i"_max $thermal_path/cpu_"$name"_max
				ln -sf "$3""$4"/temp"$i"_crit_alarm $alarm_path/cpu_"$name"_crit_alarm
			fi
		done
	fi
	if [ "$2" == "pch_temp" ]; then
		name=$(<"$3""$4"/name)
		if [ "$name" == "pch_cannonlake" ]; then
			ln -sf "$3""$4"/temp1_input $thermal_path/pch_temp
		fi
	fi
	if [ "$2" == "sodimm_temp" ]; then
		check_cpu_type
		shopt -s extglob
		case $cpu_type in
			$RNG_CPU)
				sodimm1_addr='0-0018'
				sodimm2_addr='0-001a'
			;;
			$IVB_CPU)
				sodimm1_addr='0-001b'
				sodimm2_addr='0-001a'
			;;
			$CFL_CPU)
				sodimm1_addr='0-001c'
				sodimm2_addr='@(0-001a|0-001e)'
			;;
			$DNV_CPU)
				sodimm1_addr='0-0018'
				sodimm2_addr='0-001a'
			;;
			*)
				exit 0
			;;
		esac

		sodimm_i2c_addr=$(echo "$3"|xargs dirname|xargs dirname|xargs basename)
		case $sodimm_i2c_addr in
			$sodimm1_addr)
				sodimm_name=sodimm1_temp
			;;
			$sodimm2_addr)
				sodimm_name=sodimm2_temp
			;;
			*)
				exit 0
			;;
		esac
		find "$5""$3" -iname 'temp1_*' -exec sh -c 'ln -sf $1 $2/$3$(basename $1| cut -d1 -f2)' _ {} "$thermal_path" "$sodimm_name" \;
	fi
	if [ "$2" == "psu1" ] || [ "$2" == "psu2" ] ||
	   [ "$2" == "psu3" ] || [ "$2" == "psu4" ]; then
		sku=$(< /sys/devices/virtual/dmi/id/product_sku)
		if [[ $sku == "HI138" ]]; then
			exit 0
		fi
		find_i2c_bus
		comex_bus=$((i2c_comex_mon_bus_default+i2c_bus_offset))
		# PSU unit FAN speed set
		busdir=$(echo "$5""$3" |xargs dirname |xargs dirname)
		busfolder=$(basename "$busdir")
		bus="${busfolder:0:${#busfolder}-5}"
		# Verify if this is COMEX device
		if [ "$bus" == "$comex_bus" ]; then
			exit 0
		fi
		# Set default fan speed
		addr=$(< $config_path/"$2"_i2c_addr)
		command=$(< $fan_command)
		speed=$(< $fan_psu_default)
		# Allow PS controller to stabilize
		sleep 2
		i2cset -f -y "$bus" "$addr" "$command" "$speed" wp
		# Set I2C bus for psu
		echo "$bus" > $config_path/"$2"_i2c_bus
		# Add thermal attributes
		ln -sf "$5""$3"/temp1_input $thermal_path/"$2"_temp
		ln -sf "$5""$3"/temp1_max $thermal_path/"$2"_temp_max
		ln -sf "$5""$3"/temp1_max_alarm $thermal_path/"$2"_temp_max_alarm
		check_n_link "$5""$3"/temp2_input $thermal_path/"$2"_temp2
		check_n_link "$5""$3"/temp2_max $thermal_path/"$2"_temp2_max
		check_n_link "$5""$3"/temp2_max_alarm $thermal_path/"$2"_temp2_max_alarm
		check_n_link "$5""$3"/fan1_alarm $alarm_path/"$2"_fan1_alarm
		check_n_link "$5""$3"/power1_alarm $alarm_path/"$2"_power1_alarm
		ln -sf "$5""$3"/fan1_input $thermal_path/"$2"_fan1_speed_get

		# Add PSU power attributes
		psu_connect_power_sensor "$5""$3"/in1 "$2"_volt_in
		psu_connect_power_sensor "$5""$3"/in2 "$2"_volt

		if [ -f "$5""$3"/in3_input ]; then
			psu_connect_power_sensor "$5""$3"/in3 "$2"_volt_out2
		else
			in2_label=$(< "$5""$3"/in2_label)
			if [ "$in2_label" == "vout1" ]; then
				psu_connect_power_sensor "$5""$3"/in2 "$2"_volt_out
			fi
		fi
		psu_connect_power_sensor "$5""$3"/power1 "$2"_power_in
		psu_connect_power_sensor "$5""$3"/power2 "$2"_power
		psu_connect_power_sensor "$5""$3"/curr1 "$2"_curr_in
		psu_connect_power_sensor "$5""$3"/curr2 "$2"_curr

		if [ ! -f $config_path/"$2"_i2c_addr ]; then
			exit 0
		fi

		psu_addr=$(< $config_path/"$2"_i2c_addr)
		psu_eeprom_addr=$(printf '%02x\n' $((psu_addr - 8)))
		eeprom_name=$2_info
		if [ "$board_type" == "VMOD0014" ]; then
			eeprom_file=/sys/devices/pci0000:00/*/NVSN2201:*/i2c_mlxcpld.1/i2c-1/i2c-$bus/$bus-00$psu_eeprom_addr/eeprom
		else
			eeprom_file=/sys/devices/platform/mlxplat/i2c_mlxcpld.1/i2c-1/i2c-$bus/$bus-00$psu_eeprom_addr/eeprom
		fi
		# Verify if PS unit is equipped with EEPROM. If yes – connect driver.
		i2cget -f -y "$bus" 0x$psu_eeprom_addr 0x0 > /dev/null 2>&1
		if [ $? -eq 0 ] && [ ! -L $eeprom_path/"$2"_info ] && [ ! -f "$eeprom_file" ]; then
			if [ "$board_type" == "VMOD0014" ]; then
				psu_eeprom_type="24c02"
			else
				psu_eeprom_type="24c32"
			fi
			if [ -f $config_path/psu_eeprom_type ]; then
				psu_eeprom_type=$(< "$config_path"/psu_eeprom_type)
			fi
			echo "$psu_eeprom_type" 0x"$psu_eeprom_addr" > /sys/class/i2c-dev/i2c-"$bus"/device/new_device
			ln -sf "$eeprom_file" "$eeprom_path"/"$eeprom_name" 2>/dev/null
			chmod 400 "$eeprom_path"/"$eeprom_name" 2>/dev/null
			echo 1 > $config_path/"$2"_eeprom_us
		fi

		# Set default PSU FAN speed from config, it will be overwitten by values from VPD.
		if [ -f $config_path/psu_fan_min ]; then
			cat $config_path/psu_fan_min > "$thermal_path"/"$2"_fan_min
		fi
		if [ -f $config_path/psu_fan_max ]; then
			cat $config_path/psu_fan_max > "$thermal_path"/"$2"_fan_max
		fi
		# PSU VPD
		ps_ctrl_addr="${busfolder:${#busfolder}-2:${#busfolder}}"
		hw-management-ps-vpd.sh --BUS_ID "$bus" --I2C_ADDR 0x"$ps_ctrl_addr" --dump --VPD_OUTPUT_FILE $eeprom_path/"$2"_vpd
		if [ $? -ne 0 ]; then
			# PS EEPROM VPD.
			hw-management-parse-eeprom.sh --conv --eeprom_path $eeprom_path/"$2"_info > $eeprom_path/"$2"_vpd
			if [ $? -ne 0 ]; then
				# EEPROM failed.
				echo "Failed to read PSU VPD" > $eeprom_path/"$2"_vpd
				exit 0
			else
				# Add PSU FAN speed info.
				if [ -f $config_path/psu_fan_max ]; then
					echo -ne "MAX_RPM: " >> $eeprom_path/"$2"_vpd
					cat $config_path/psu_fan_max >> $eeprom_path/"$2"_vpd
				fi
				if [ -f $config_path/psu_fan_min ]; then
					echo -ne "MIN_RPM: " >> $eeprom_path/"$2"_vpd
					cat $config_path/psu_fan_min >> $eeprom_path/"$2"_vpd
				fi
			fi
		fi
		# Expose min/max psu fan speed per psu from vpd to attributes.
		grep MIN_RPM: $eeprom_path/"$2"_vpd | cut -d' ' -f2 > "$thermal_path"/"$2"_fan_min
		grep MAX_RPM: $eeprom_path/"$2"_vpd | cut -d' ' -f2 > "$thermal_path"/"$2"_fan_max
		ps_min_rpm=$(<"$thermal_path"/"$2"_fan_min)
		ps_max_rpm=$(< "$thermal_path"/"$2"_fan_max)
		if [ "$ps_min_rpm" -eq 0 ]; then
			ps_min_rpm=$(((ps_max_rpm*20)/100))
			echo $ps_min_rpm > "$thermal_path"/"$2"_fan_min
		fi

	fi
	if [ "$2" == "sxcore" ]; then
		if [ ! -d /sys/module/mlxsw_minimal ]; then
			modprobe mlxsw_minimal
		fi
		/usr/bin/hw-management.sh chipup
	fi
elif [ "$1" == "change" ]; then
	if [ "$2" == "hotplug_asic" ]; then
		if [ -d /sys/module/mlxsw_pci ]; then
			exit 0
		fi
		if [ "$3" == "up" ]; then
			if [ ! -d /sys/module/mlxsw_minimal ]; then
				modprobe mlxsw_minimal
			fi
			if [ ! -f /etc/init.d/sxdkernel ]; then
				sleep 3
				/usr/bin/hw-management.sh chipup
			fi
		elif [ "$3" == "down" ]; then
			/usr/bin/hw-management.sh chipdown
		else
			asic_health=$(< "$4""$5"/asic1)
			if [ "$asic_health" -eq 2 ]; then
				if [ ! -f /etc/init.d/sxdkernel ]; then
					sleep 3
					/usr/bin/hw-management.sh chipup
				fi
			else
				/usr/bin/hw-management.sh chipdown
			fi
		fi
	fi
else
	if [ "$2" == "fan_amb" ] || [ "$2" == "port_amb" ] || [ "$2" == "pcisw_amb" ]; then
		# Verify if this is COMEX sensor
		find_i2c_bus
		comex_bus=$((i2c_comex_mon_bus_default+i2c_bus_offset))
		# Verify if this is ASIC sensor
		asic_bus=$((i2c_asic_bus_default+i2c_bus_offset))
		if [ -f $config_path/pcie_default_i2c_bus ]; then
			pciesw_i2c_bus=$(< $config_path/pcie_default_i2c_bus)
			pciesw_i2c_bus=$((pciesw_i2c_bus+i2c_bus_offset))
		fi
		busdir=$(echo "$3""$4" |xargs dirname |xargs dirname)
		busfolder=$(basename "$busdir")
		bus="${busfolder:0:${#busfolder}-5}"
		if [ "$bus" == "$comex_bus" ]; then
			unlink $thermal_path/comex_amb
		elif [ "$bus" == "$asic_bus" ]; then
			exit 0
		elif [ "$bus" == "$pciesw_i2c_bus" ]; then
			unlink $thermal_path/pciesw_amb
		else
			unlink $thermal_path/$
		fi
	fi
	if [ "$2" == "switch" ]; then
		[ -f "$config_path/stopping" ] && stopping=$(< $config_path/stopping)
		if [ "$stopping" ] &&  [ "$stopping" = "1" ]; then
			exit 0
		fi
		get_lc_id_from_hwmon "$3$4"
		lc_id=$?
		if [ "$lc_id" -ne 0 ]; then
			cpath="$hw_management_path/lc$lc_id/config"
			tpath="$hw_management_path/lc$lc_id/thermal"
			max_module_ind=$(< $cpath/module_counter)
			max_ind="$max_lc_thermal_ind"
			min_ind=1
		else
			cpath="$config_path"
			tpath="$thermal_path"
			max_ind="$max_module_gbox_ind"
			min_ind=2
		fi
		
		for ((i=$max_ind; i>=$min_ind; i-=1)); do
			if [ "$lc_id" -ne 0 ]; then
				j="$i"
				k=$((i-max_module_ind))
			else
				j=$((i-1))
			fi
			if [ -L $tpath/module"$j"_temp_input ]; then
				unlink $tpath/module"$j"_temp_input
				lock_service_state_change
				[ -f "$cpath/module_counter" ] && module_counter=$(< "$cpath"/module_counter)
				module_counter=$((module_counter-1))
				echo $module_counter > "$cpath"/module_counter
				if [ "$lc_id" -ne 0 ]; then
					chassis_module_counter=$(< "$config_path"/module_counter)
					chassis_module_counter=$((chassis_module_counter-1))
					echo "$chassis_module_counter" > "$config_path"/module_counter
				fi
				unlock_service_state_change
			elif [ -L $tpath/gearbox"$k"_temp_input ]; then
				unlink $tpath/gearbox"$j"_temp_input
				lock_service_state_change
				[ -f "$cpath/gearbox_counter" ] && gearbox_counter=$(< "$cpath"/gearbox_counter)
				gearbox_counter=$((gearbox_counter-1))
				echo $gearbox_counter > "$cpath"/gearbox_counter
				if [ "$lc_id" -ne 0 ]; then
					chassis_gearbox_counter=$(< "$config_path"/gearbox_counter)
					chassis_gearbox_counter=$((chassis_gearbox_counter-1))
					echo "$chassis_gearbox_counter" > "$config_path"/gearbox_counter
				fi
				unlock_service_state_change
			fi
			check_n_unlink $tpath/module"$j"_temp_fault
			check_n_unlink $tpath/module"$j"_temp_crit
			check_n_unlink $tpath/module"$j"_temp_emergency
		done
		rm -f "$tpath/gearbox*_temp_input"
		rm -f "$tpath/module*_temp_input"
		rm -f "$tpath/module*_temp_fault"
		rm -f "$tpath/module*_temp_crit"
		rm -f "$tpath/module*_temp_emergency"

		echo 0 > $cpath/module_counter
		echo 0 > $cpath/gearbox_counter

		if [ "$lc_id" -ne 0 ]; then
			exit 0
		fi
		check_n_unlink $thermal_path/asic
		name=$(< $$config_path/cooling_name)
		if [ "$name" == "mlxsw" ]; then
			if [ -L $thermal_path/pwm1 ]; then
				unlink $thermal_path/pwm1
			fi
			for ((i=1; i<=max_tachos; i+=1)); do
				check_n_unlink $thermal_path/fan"$i"_fault
				check_n_unlink $thermal_path/fan"$i"_speed_get
				check_n_unlink $thermal_path/fan"$j"_min
				check_n_unlink $thermal_path/fan"$j"_max
			done
			check_n_unlink $thermal_path/pwm1
		fi
	fi
	if [ "$2" == "regfan" ]; then
		for ((i=1; i<=max_pwm; i+=1)); do
			if [ -L $thermal_path/pwm"$i" ]; then
				unlink $thermal_path/pwm"$i"
			fi
		done
		for ((i=1; i<=max_tachos; i+=1)); do
			check_n_unlink $thermal_path/fan"$i"_fault
			check_n_unlink $thermal_path/fan"$i"_speed_get
			check_n_unlink $thermal_path/fan"$i"_speed_set
			check_n_unlink $thermal_path/fan"$i"_min
			check_n_unlink $thermal_path/fan"$i"_max
		done
	fi
	if [ "$2" == "thermal_zone" ]; then
		[ -f "$config_path/stopping" ] && stopping=$(< $config_path/stopping)
		if [ "$stopping" ] &&  [ "$stopping" = "1" ]; then
			exit 0
		fi

		zonetype=$(< "$3""$4"/type)
		get_lc_id_tz "$zonetype"
		lc_id=$?
		if [ "$lc_id" -ne 0 ]; then
			tpath="$hw_management_path/lc$lc_id/thermal"
			max_module_ind=$max_lc_thermal_ind
		else
			tpath="$thermal_path"
			max_module_ind=$max_module_gbox_ind
		fi
		for ((i=1; i<max_module_ind; i+=1)); do
			if [ -d $tpath/mlxsw-module"$i" ]; then
				rm -rf $tpath/mlxsw-module"$i"
			fi
			if [ -d $tpath/mlxsw-gearbox"$i" ]; then
				rm -rf $tpath/mlxsw-gearbox"$i"
			fi
		done
		if [ "$lc_id" -ne 0 ]; then
			exit 0
		fi
		if [ -d $thermal_path/mlxsw ]; then
			rm -rf $thermal_path/mlxsw
		fi
		check_n_unlink $thermal_path/highest_thermal_zone
	fi
	if [ "$2" == "cooling_device" ]; then
		check_n_unlink $thermal_path/cooling_cur_state
		check_n_unlink $thermal_path/cooling1_cur_state
		check_n_unlink $thermal_path/cooling2_cur_state
		check_n_unlink $thermal_path/cooling3_cur_state
	fi
	if [ "$2" == "hotplug" ]; then
		for ((i=1; i<=max_tachos; i+=1)); do
			check_n_unlink $thermal_path/fan"$i"_status
		done
		for ((i=1; i<=max_psus; i+=1)); do
			check_n_unlink $thermal_path/psu"$i"_status
			check_n_unlink $thermal_path/psu"$i"_pwr_status
		done
		for ((i=1; i<=max_lcs; i+=1)); do
			check_n_unlink $system_path/lc"$i"_active
			check_n_unlink $system_path/lc"$i"_powered
			check_n_unlink $system_path/lc"$i"_present
			check_n_unlink $system_path/lc"$i"_ready
			check_n_unlink $system_path/lc"$i"_shutdown
			check_n_unlink $system_path/lc"$i"_synced
			check_n_unlink $system_path/lc"$i"_verified
		done
		if [ -d /sys/module/mlxsw_pci ]; then
			exit 0
		fi
		check_n_unlink $config_path/port_config_done
		/usr/bin/hw-management.sh chipdown
	fi
	if [ "$2" == "cputemp" ]; then
		unlink $thermal_path/cpu_pack
		unlink $thermal_path/cpu_pack_crit
		unlink $thermal_path/cpu_pack_max
		unlink $alarm_path/cpu_pack_crit_alarm
		# Max index of SN2201 cputemp is 14.
		for i in {1..14}; do
			if [ -L $thermal_path/cpu_core"$i" ]; then
				j=$((i+1))
				unlink $thermal_path/cpu_core"$j"
				unlink $thermal_path/cpu_core"$j"_crit
				unlink $thermal_path/cpu_core"$j"_max
				unlink $alarm_path/cpu_core"$j"_crit_alarm
			fi
		done
	fi
	if [ "$2" == "pch_temp" ]; then
		unlink $thermal_path/pch_temp
	fi
	if [ "$2" == "sodimm_temp" ]; then
		find "$thermal_path" -iname "sodimm*_temp*" -exec unlink {} \;
	fi
	if [ "$2" == "psu1" ] || [ "$2" == "psu2" ] ||
	   [ "$2" == "psu3" ] || [ "$2" == "psu4" ]; then
		find_i2c_bus
		comex_bus=$((i2c_comex_mon_bus_default+i2c_bus_offset))
		# PSU unit FAN speed set
		busdir=$(echo "$5""$3" |xargs dirname |xargs dirname)
		busfolder=$(basename "$busdir")
		bus="${busfolder:0:${#busfolder}-5}"
		# Verify if this is COMEX device
		if [ "$bus" == "$comex_bus" ]; then
			exit 0
		fi

		if [ -L $eeprom_path/"$2"_info ] && [ -f $config_path/"$2"_eeprom_us ]; then
			psu_addr=$(< $config_path/"$2"_i2c_addr)
			psu_eeprom_addr=$(printf '%02x\n' $((psu_addr - 8)))
			echo 0x$psu_eeprom_addr > /sys/class/i2c-dev/i2c-"$bus"/device/delete_device
			unlink $eeprom_path/"$2"_info
			rm -rf $config_path/"$2"_eeprom_us
		fi
		# Remove thermal attributes
		check_n_unlink $thermal_path/"$2"_temp
		check_n_unlink $thermal_path/"$2"_temp_max
		check_n_unlink $thermal_path/"$2"_temp_alarm
		check_n_unlink $thermal_path/"$2"_temp_max_alarm
		check_n_unlink $thermal_path/"$2"_temp2
		check_n_unlink $thermal_path/"$2"_temp2_max
		check_n_unlink $thermal_path/"$2"_temp2_max_alarm
		check_n_unlink $thermal_path/"$2"_fan1_speed_get
		check_n_unlink $alarm_path/"$2"_fan1_alarm
		check_n_unlink $alarm_path/"$2"_power1_alarm

		# Remove power attributes
		psu_disconnect_power_sensor "$2"_volt_in
		psu_disconnect_power_sensor "$2"_volt
		psu_disconnect_power_sensor "$2"_volt_out2
		psu_disconnect_power_sensor "$2"_power_in
		psu_disconnect_power_sensor "$2"_power
		psu_disconnect_power_sensor "$2"_curr_in
		psu_disconnect_power_sensor "$2"_curr

		rm -f $eeprom_path/"$2"_vpd
	fi
	if [ "$2" == "sxcore" ]; then
		/usr/bin/hw-management.sh chipdown
	fi
fi<|MERGE_RESOLUTION|>--- conflicted
+++ resolved
@@ -353,12 +353,8 @@
 	if [ "$2" == "cooling_device" ]; then
 		coolingtype=$(< "$3""$4"/type)
 		if [ "$coolingtype" == "mlxsw_fan" ] ||
-<<<<<<< HEAD
-		   [ "$coolingtype" == "mlxreg_fan" ] ||
-		   [ "$coolingtype" == "emc2305" ]; then 
-=======
-		   [ "$coolingtype" == "mlxreg_fan0" ]; then
->>>>>>> 97d838b5
+		   [ "$coolingtype" == "mlxreg_fan0" ] ||
+		   [ "$coolingtype" == "emc2305" ]; then
 			ln -sf "$3""$4"/cur_state $thermal_path/cooling_cur_state
 			# Set FAN to full speed until thermal control is started.
 			echo $fan_full_speed_code > $thermal_path/cooling_cur_state
