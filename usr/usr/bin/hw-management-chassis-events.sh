--- conflicted
+++ resolved
@@ -690,11 +690,7 @@
 		case $eeprom_name in
 		fan*_info)
 			sku=$(< /sys/devices/virtual/dmi/id/product_sku)
-<<<<<<< HEAD
-			if [[ $sku == "HI138" ]]; then
-=======
 			if [[ $sku == "HI138" ]] || [[ $sku == "HI139" ]]; then
->>>>>>> 9a985db2
 				exit 0
 			fi
 			fan_direction=$(xxd -u -p -l 1 -s $fan_dir_offset_in_vpd_eeprom_pn $eeprom_path/$eeprom_name)
